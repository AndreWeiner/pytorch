#include <torch/csrc/jit/script/error_report.h>
#include <c10/util/Optional.h>
#include <torch/csrc/jit/script/tree.h>
#include <torch/csrc/utils/memory.h>

namespace torch {
namespace jit {
namespace script {

thread_local std::vector<Call> calls;

ErrorReport::ErrorReport(const ErrorReport& e)
    : ss(e.ss.str()),
      context(e.context),
      the_message(e.the_message),
      error_stack(calls.begin(), calls.end()) {}

ErrorReport::ErrorReport()
    : context(c10::nullopt), error_stack(calls.begin(), calls.end()) {}
ErrorReport::ErrorReport(SourceRange r)
    : context(std::move(r)), error_stack(calls.begin(), calls.end()) {}

void ErrorReport::CallStack::update_pending_range(const SourceRange& range) {
  calls.back().caller_range = range;
}

ErrorReport::CallStack::CallStack(const std::string& name) {
  calls.push_back({name, c10::nullopt});
}

ErrorReport::CallStack::~CallStack() {
  calls.pop_back();
}

const char* ErrorReport::what() const noexcept {
  std::stringstream msg;
  msg << "\n" << ss.str();
  if (context) {
    msg << ":\n";
    context->highlight(msg);
  } else {
    msg << ".\n";
  }

<<<<<<< HEAD
  if (error_stack.size() > 0) {
    for (auto it = error_stack.rbegin(); it != error_stack.rend() - 1; ++it) {
      auto callee = it + 1;
=======
  if (calls.size() > 0) {
    msg << "\n";
    for (auto it = calls.rbegin(); it != calls.rend() - 1; ++it) {
>>>>>>> 4a754dc3
      msg << "'" << it->fn_name
          << "' is being compiled since it was called from '" << callee->fn_name
          << "'\n";
      if (callee->caller_range) {
        callee->caller_range->highlight(msg);
      } else {
<<<<<<< HEAD
        msg << "<no range>\n";
=======
        it->caller_range->highlight(msg);
        msg << "\n";
>>>>>>> 4a754dc3
      }
    }
  }

  the_message = msg.str();
  return the_message.c_str();
}

} // namespace script
} // namespace jit
} // namespace torch<|MERGE_RESOLUTION|>--- conflicted
+++ resolved
@@ -42,27 +42,17 @@
     msg << ".\n";
   }
 
-<<<<<<< HEAD
   if (error_stack.size() > 0) {
     for (auto it = error_stack.rbegin(); it != error_stack.rend() - 1; ++it) {
       auto callee = it + 1;
-=======
-  if (calls.size() > 0) {
-    msg << "\n";
-    for (auto it = calls.rbegin(); it != calls.rend() - 1; ++it) {
->>>>>>> 4a754dc3
+
       msg << "'" << it->fn_name
           << "' is being compiled since it was called from '" << callee->fn_name
           << "'\n";
       if (callee->caller_range) {
         callee->caller_range->highlight(msg);
       } else {
-<<<<<<< HEAD
         msg << "<no range>\n";
-=======
-        it->caller_range->highlight(msg);
-        msg << "\n";
->>>>>>> 4a754dc3
       }
     }
   }
