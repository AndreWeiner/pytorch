--- conflicted
+++ resolved
@@ -1,18 +1,5 @@
 #include "register_ops_utils.h"
 
-<<<<<<< HEAD
-#include <ATen/ExpandUtils.h>
-#include <ATen/Parallel.h>
-#include <ATen/WrapDimUtils.h>
-#include <ATen/core/Dict.h>
-#include <ATen/core/ivalue.h>
-#include <c10/core/thread_pool.h>
-#include <c10/util/SmallVector.h>
-#include <c10/util/math_compat.h>
-#include <c10/util/string_utils.h>
-
-=======
->>>>>>> 16104c93
 #include <algorithm>
 #include <bitset>
 #include <cctype>
@@ -31,2441 +18,6 @@
 #include <unordered_set>
 #include <utility>
 #include <vector>
-<<<<<<< HEAD
-
-namespace torch {
-namespace jit {
-
-namespace {
-
-template <class T>
-c10::List<T> make_result_list(const TypePtr& elemType) {
-  return c10::List<T>();
-}
-template <>
-c10::impl::GenericList make_result_list<IValue>(const TypePtr& elemType) {
-  return c10::impl::GenericList(elemType);
-}
-
-int noop(Stack& n) {
-  return 0;
-}
-
-c10::AliasAnalysisKind aliasAnalysisFromSchema() {
-  return c10::AliasAnalysisKind::FROM_SCHEMA;
-}
-
-c10::AliasAnalysisKind aliasAnalysisConservative() {
-  return c10::AliasAnalysisKind::CONSERVATIVE;
-}
-
-c10::AliasAnalysisKind aliasAnalysisSpecialCase() {
-  return c10::AliasAnalysisKind::INTERNAL_SPECIAL_CASE;
-}
-
-// using the rules from python_arg_parser FunctionParameter::check
-// tensor cannot have grad set, tensor must be 0 dim,
-// and if the dest is an int the source must be integral type
-void checkImplicitTensorToNum(at::Tensor t, bool toInt) {
-  if (t.requires_grad()) {
-    throw std::runtime_error(
-        "Cannot input a tensor that requires grad as a scalar argument");
-  }
-  if (t.sizes().size() != 0) {
-    throw std::runtime_error(
-        "Cannot input a tensor of dimension other than 0 as a scalar argument");
-  }
-  if (toInt && !isIntegralType(t.scalar_type(), /*includeBool=*/false)) {
-    std::stringstream ss;
-    ss << "Cannot input a tensor of type " << t.scalar_type()
-       << " as an integral argument";
-    throw std::runtime_error(ss.str());
-  }
-}
-
-// Convert the tensor pointed to by \p data to a nested list. \p dim is the
-// number of dimensions in the tensor and \p cur_dim is the dimension being
-// processed by the current invocation. \p ty is the expected output IR type of
-// the operation. \p sizes and \p strides are the sizes and strides of the
-// tensor operand and \p element_size is the size in bytes of one tensor
-// element.
-IValue tensorToListRecursive(
-    char* data,
-    int64_t cur_dim,
-    int64_t num_tensor_dims,
-    TypePtr ty,
-    at::IntArrayRef sizes,
-    at::IntArrayRef strides,
-    size_t element_size) {
-  // If ty is a ListType, get the element type.
-  if (auto list_type = ty->cast<ListType>()) {
-    ty = list_type->getElementType();
-  } else {
-    // If the output type is a scalar, read and push one scalar of
-    // the right type onto the stack.
-    if (ty == IntType::get()) {
-      int64_t scalar = *(int64_t*)data;
-      return IValue(scalar);
-    } else if (ty == FloatType::get()) {
-      double scalar = *(double*)data;
-      return IValue(scalar);
-    } else if (ty == BoolType::get()) {
-      bool scalar = *(bool*)data;
-      return IValue(scalar);
-    } else {
-      TORCH_CHECK(
-          false,
-          ty->python_str(),
-          " is not one of the supported types for tolist: int, float, bool");
-    }
-  }
-
-  // Make the result list consisting of elements of type ty. Since this
-  // invocation is processing dimension cur_dim, there will be sizes[cur_dim]
-  // output elements.
-  auto result = c10::impl::GenericList(ty);
-  result.reserve(sizes[cur_dim]);
-
-  // Since ty was a list type, tensorToListRecursive needs to be called
-  // recursively on each slice of the tensor in the current dimension.
-  for (int64_t i = 0, e = sizes[cur_dim]; i < e; ++i) {
-    auto inner_result = tensorToListRecursive(
-        data, cur_dim + 1, num_tensor_dims, ty, sizes, strides, element_size);
-
-    if (inner_result.isList()) {
-      result.emplace_back(inner_result.toList());
-    } else if (inner_result.isDouble()) {
-      result.emplace_back(inner_result.toDouble());
-    } else if (inner_result.isInt()) {
-      result.emplace_back(inner_result.toInt());
-    } else if (inner_result.isBool()) {
-      result.emplace_back(inner_result.toBool());
-    } else {
-      TORCH_INTERNAL_ASSERT("Unknown return type for tensorToListRecursive");
-    }
-
-    data += strides[cur_dim] * element_size;
-  }
-
-  return result;
-}
-
-static int64_t floordiv(int64_t a, int64_t b) {
-  if (b == 0) {
-    throw std::runtime_error("division by 0");
-  }
-  if ((a > 0) == (b > 0)) {
-    // simple case, both have same sign
-    return a / b;
-  } else {
-    // in python division rounds down, it doesn't not truncate like in c++
-    auto r = lldiv(a, b);
-    return (r.rem) ? r.quot - 1 : r.quot;
-  }
-}
-void checkDoubleInRange(double a) {
-  if (std::isnan(a) || std::isinf(a) ||
-      a > double(std::numeric_limits<int64_t>::max()) ||
-      a < double(std::numeric_limits<int64_t>::min())) {
-    throw c10::Error(
-        "Cannot convert float " + c10::to_string(a) + " to integer", "");
-    return;
-  }
-}
-static int64_t floor(double a) {
-  checkDoubleInRange(a);
-  return std::floor(a);
-}
-static int64_t ceil(double a) {
-  checkDoubleInRange(a);
-  return std::ceil(a);
-}
-
-static int64_t gcd(int64_t a, int64_t b) {
-  while (b != 0) {
-    int64_t r = a % b;
-    a = b;
-    b = r;
-  }
-  // in python gcd returns non-negative values
-  return std::abs(a);
-}
-
-int64_t partProduct(int n, int m) {
-  if (m <= (n + 1))
-    return (int64_t)n;
-  if (m == (n + 2))
-    return (int64_t)n * m;
-  int k = (n + m) / 2;
-  if ((k & 1) != 1)
-    k = k - 1;
-  return partProduct(n, k) * partProduct(k + 2, m);
-}
-
-void loop(int n, int64_t& p, int64_t& r) {
-  if (n <= 2)
-    return;
-  loop(n / 2, p, r);
-  p = p * partProduct(n / 2 + 1 + ((n / 2) & 1), n - 1 + (n & 1));
-  r = r * p;
-}
-
-int nminussumofbits(int v) {
-  long w = (long)v;
-  w -= (0xaaaaaaaa & w) >> 1;
-  w = (w & 0x33333333) + ((w >> 2) & 0x33333333);
-  w = (w + (w >> 4)) & 0x0f0f0f0f;
-  w += w >> 8;
-  w += w >> 16;
-  return v - (int)(w & 0xff);
-}
-
-int64_t factorial(int n) {
-  if (n < 0) {
-    throw std::runtime_error("factorial() not defined for negative values");
-  }
-  int64_t p = 1, r = 1;
-  loop(n, p, r);
-  return r << nminussumofbits(n);
-}
-static const double degToRad = std::acos(-1.0) / 180.0;
-static const double radToDeg = 180.0 / std::acos(-1.0);
-double degrees(double x) {
-  return x * radToDeg;
-}
-double radians(double x) {
-  return x * degToRad;
-}
-
-// reference function THPVariable_to in python_variable_methods.cpp
-static at::Tensor to_dispatch(
-    at::Tensor self,
-    c10::optional<at::Device> device,
-    c10::optional<at::ScalarType> scalarType,
-    bool non_blocking,
-    bool copy) {
-  if (device && device->is_cuda()) {
-    at::globalContext().lazyInitCUDA();
-  }
-  if (!device && !scalarType && !copy) {
-    return self;
-  } else if (!device) {
-    return self.to(*scalarType, non_blocking, copy);
-  } else if (!scalarType) {
-    return self.to(*device, non_blocking, copy);
-  } else {
-    return self.to(*device, *scalarType, non_blocking, copy);
-  }
-}
-
-// Convert an python index (which may be negative) into an index usable for a
-// C++ container
-int64_t normalizeIndex(int64_t idx, int64_t list_size) {
-  if (idx < 0) {
-    // Handle negative indexing
-    idx = list_size + idx;
-  }
-  return idx;
-}
-
-RegisterOperators reg(
-    {Operator(
-         "prim::rangelist(int n) -> int[]",
-         [](Stack& stack) {
-           int64_t n;
-           pop(stack, n);
-           c10::List<int64_t> elems;
-           elems.reserve(n);
-           for (int i = 0; i < n; i++) {
-             elems.push_back(i);
-           }
-           push(stack, std::move(elems));
-           return 0;
-         },
-         aliasAnalysisFromSchema()),
-     Operator(
-         "aten::IntImplicit(Tensor a) -> int",
-         [](Stack& stack) {
-           at::Tensor a;
-           pop(stack, a);
-           checkImplicitTensorToNum(a, /*to int*/ true);
-           push(stack, a.item<int64_t>());
-           return 0;
-         },
-         aliasAnalysisFromSchema()),
-     Operator(
-         "aten::FloatImplicit(Tensor a) -> float",
-         [](Stack& stack) {
-           at::Tensor a;
-           pop(stack, a);
-           checkImplicitTensorToNum(a, /*to int*/ false);
-           push(stack, a.item<double>());
-           return 0;
-         },
-         aliasAnalysisFromSchema()),
-     Operator(
-         "aten::ScalarImplicit(Tensor a) -> Scalar",
-         [](Stack& stack) {
-           at::Tensor a;
-           pop(stack, a);
-           checkImplicitTensorToNum(a, /*to int*/ false);
-           push(stack, a.item());
-           return 0;
-         },
-         aliasAnalysisFromSchema()),
-     Operator(
-         "prim::NumToTensor.Scalar(Scalar a) -> Tensor",
-         [](Stack& stack) {
-           at::Scalar s;
-           pop(stack, s);
-           push(stack, at::scalar_to_tensor(s));
-           return 0;
-         },
-         aliasAnalysisFromSchema()),
-     // note: this op needs to share a name with the Scalar -> Tensor conversion
-     // because all _to_tensor conversion have to have the same operator namet
-     Operator(
-         "prim::NumToTensor.bool(bool a) -> Tensor",
-         [](Stack& stack) {
-           bool b;
-           pop(stack, b);
-           push(stack, at::scalar_to_tensor(b));
-           return 0;
-         },
-         aliasAnalysisFromSchema()),
-     Operator(
-         "aten::Bool.Tensor(Tensor a) -> bool",
-         [](Stack& stack) {
-           at::Tensor a;
-           pop(stack, a);
-           push(stack, a.is_nonzero());
-           return 0;
-         },
-         aliasAnalysisFromSchema()),
-     Operator(
-         "aten::Bool.int(int a) -> bool",
-         [](Stack& stack) {
-           int64_t i;
-           pop(stack, i);
-           push(stack, (bool)i);
-           return 0;
-         },
-         aliasAnalysisFromSchema()),
-     Operator(
-         "aten::Bool.float(float a) -> bool",
-         [](Stack& stack) {
-           double d;
-           pop(stack, d);
-           push(stack, (bool)d);
-           return 0;
-         },
-         aliasAnalysisFromSchema()),
-     Operator(
-         "aten::Float.Tensor(Tensor a) -> float",
-         [](Stack& stack) {
-           at::Tensor a;
-           pop(stack, a);
-           push(stack, a.item<double>());
-           return 0;
-         },
-         aliasAnalysisFromSchema()),
-     Operator(
-         "aten::Float.Scalar(Scalar a) -> float",
-         [](Stack& stack) {
-           IValue scalar;
-           pop(stack, scalar);
-           if (scalar.isDouble()) {
-             push(stack, std::move(scalar));
-           } else {
-             push(stack, static_cast<double>(scalar.toInt()));
-           }
-           return 0;
-         },
-         aliasAnalysisFromSchema()),
-     Operator(
-         "aten::Float.int(int a) -> float",
-         [](Stack& stack) {
-           int64_t i;
-           pop(stack, i);
-           push(stack, (float)i);
-           return 0;
-         },
-         aliasAnalysisFromSchema()),
-     Operator(
-         "aten::Float.bool(bool a) -> float",
-         [](Stack& stack) {
-           bool b;
-           pop(stack, b);
-           push(stack, (float)b);
-           return 0;
-         },
-         aliasAnalysisFromSchema()),
-     Operator(
-         "aten::Float.str(str a) -> float",
-         [](Stack& stack) {
-           auto s = pop(stack).toString();
-           std::string::size_type sz;
-           double b = c10::stod(s->string(), &sz);
-           if (sz == s->string().size()) {
-             push(stack, b);
-           } else {
-             throw std::runtime_error(
-                 "float() only accepts a string of single float number");
-           }
-           return 0;
-         },
-         aliasAnalysisFromSchema()),
-     Operator(
-         "aten::str(t elem) -> str",
-         [](Stack& stack) {
-           std::stringstream ss;
-           ss << pop(stack);
-           push(stack, ss.str());
-           return 0;
-         },
-         aliasAnalysisFromSchema()),
-     Operator(
-         "aten::device(str a) -> Device",
-         [](Stack& stack) {
-           push(stack, c10::Device(pop(stack).toStringRef()));
-           return 0;
-         },
-         aliasAnalysisFromSchema()),
-     // reference function parse_to_conversion in python_arg_parsing.h
-     Operator(
-         "aten::to.prim_Device(Tensor(a) self, Device? device, int? dtype=None, bool non_blocking=False, bool copy=False) -> Tensor(a|b)",
-         [](Stack& stack) {
-           bool non_blocking;
-           bool copy;
-           pop(stack, non_blocking, copy);
-           c10::optional<at::ScalarType> scalarType =
-               pop(stack).toOptional<at::ScalarType>();
-           c10::optional<c10::Device> device =
-               pop(stack).toOptional<c10::Device>();
-           at::Tensor self = pop(stack).toTensor();
-           push(
-               stack,
-               to_dispatch(self, device, scalarType, non_blocking, copy));
-           return 0;
-         },
-         aliasAnalysisFromSchema()),
-     Operator(
-         "aten::to.prim_dtype(Tensor(a) self, int? dtype=None, bool non_blocking=False, bool copy=False) -> Tensor(a|b)",
-         [](Stack& stack) {
-           bool non_blocking;
-           bool copy;
-           pop(stack, non_blocking, copy);
-           c10::optional<at::ScalarType> scalarType =
-               pop(stack).toOptional<at::ScalarType>();
-           c10::optional<c10::Device> device = c10::nullopt;
-           at::Tensor self = pop(stack).toTensor();
-           push(
-               stack,
-               to_dispatch(self, device, scalarType, non_blocking, copy));
-           return 0;
-         },
-         aliasAnalysisFromSchema()),
-     Operator(
-         "aten::to.prim_other(Tensor(a) self, bool non_blocking=False, bool copy=False) -> Tensor(a|b)",
-         [](Stack& stack) {
-           at::Tensor self;
-           bool non_blocking;
-           bool copy;
-           pop(stack, self, non_blocking, copy);
-           c10::optional<c10::Device> device = c10::nullopt;
-           c10::optional<at::ScalarType> scalarType = c10::nullopt;
-           push(
-               stack,
-               to_dispatch(self, device, scalarType, non_blocking, copy));
-           return 0;
-         },
-         aliasAnalysisFromSchema()),
-     Operator(
-         "aten::eq(Device a, Device b) -> bool",
-         [](Stack& stack) {
-           auto a = pop(stack).toDevice();
-           auto b = pop(stack).toDevice();
-           push(stack, a == b);
-           return 0;
-         },
-         aliasAnalysisFromSchema()),
-     Operator(
-         "prim::device(Tensor a) -> Device",
-         [](Stack& stack) {
-           push(stack, pop(stack).toTensor().device());
-           return 0;
-         },
-         aliasAnalysisFromSchema()),
-     Operator(
-         "prim::dtype(Tensor a) -> int",
-         [](Stack& stack) {
-           at::Tensor a;
-           pop(stack, a);
-           push(stack, static_cast<int64_t>(a.scalar_type()));
-           return 0;
-         },
-         aliasAnalysisFromSchema()),
-     Operator(
-         "prim::requires_grad(Tensor a) -> bool",
-         [](Stack& stack) {
-           at::Tensor a;
-           pop(stack, a);
-           push(stack, a.requires_grad());
-           return 0;
-         },
-         aliasAnalysisFromSchema()),
-     Operator(
-         "prim::grad(Tensor a) -> Tensor(*)",
-         [](Stack& stack) {
-           at::Tensor a;
-           pop(stack, a);
-           push(stack, a.grad());
-           return 0;
-         },
-         aliasAnalysisFromSchema()),
-     Operator(
-         "prim::data(Tensor(a) a) -> Tensor(a)",
-         [](Stack& stack) {
-           at::Tensor a;
-           pop(stack, a);
-           push(stack, autograd::Variable(a).variable_data());
-           return 0;
-         },
-         aliasAnalysisFromSchema()),
-     Operator(
-         "prim::is_cuda(Tensor a) -> bool",
-         [](Stack& stack) {
-           at::Tensor a;
-           pop(stack, a);
-           push(stack, a.is_cuda());
-           return 0;
-         },
-         aliasAnalysisFromSchema()),
-     Operator(
-         "prim::is_sparse(Tensor a) -> bool",
-         [](Stack& stack) {
-           at::Tensor a;
-           pop(stack, a);
-           push(stack, a.is_sparse());
-           return 0;
-         },
-         aliasAnalysisFromSchema()),
-     Operator(
-         "prim::is_mkldnn(Tensor a) -> bool",
-         [](Stack& stack) {
-           at::Tensor a;
-           pop(stack, a);
-           push(stack, a.is_mkldnn());
-           return 0;
-         },
-         aliasAnalysisFromSchema()),
-     Operator(
-         "prim::is_quantized(Tensor a) -> bool",
-         [](Stack& stack) {
-           at::Tensor a;
-           pop(stack, a);
-           push(stack, a.is_quantized());
-           return 0;
-         },
-         aliasAnalysisFromSchema()),
-     Operator(
-         "prim::name(Tensor a) -> str?",
-         [](Stack& stack) {
-           at::Tensor a;
-           pop(stack, a);
-           if (a.name() == "") {
-             push(stack, IValue());
-           } else {
-             push(stack, a.name());
-           }
-           return 0;
-         },
-         aliasAnalysisFromSchema()),
-     Operator(
-         "prim::layout(Tensor a) -> int",
-         [](Stack& stack) {
-           at::Tensor a;
-           pop(stack, a);
-           push(stack, a.layout());
-           return 0;
-         },
-         aliasAnalysisFromSchema()),
-     Operator(
-         "aten::cpu(Tensor(a) self) -> Tensor(a|b)",
-         [](Stack& stack) {
-           at::Tensor a;
-           pop(stack, a);
-           push(stack, a.cpu());
-           return 0;
-         },
-         aliasAnalysisFromSchema()),
-     Operator(
-         "prim::type(Device self) -> str",
-         [](Stack& stack) {
-           auto d = pop(stack);
-           push(
-               stack,
-               DeviceTypeName(d.toDevice().type(), /* lower_case=*/true));
-           return 0;
-         },
-         aliasAnalysisFromSchema()),
-     Operator(
-         "prim::index(Device self) -> int?",
-         [](Stack& stack) {
-           auto d = pop(stack).toDevice();
-           if (d.has_index()) {
-             push(stack, d.index());
-           } else {
-             push(stack, IValue());
-           }
-           return 0;
-         },
-         aliasAnalysisFromSchema()),
-     Operator(
-         // TODO return generator object when torchscript supports RNG
-         // first-class
-         "aten::manual_seed(int seed) -> ()",
-         [](Stack& stack) {
-           at::manual_seed(pop(stack).toInt());
-           return 0;
-         },
-         aliasAnalysisFromSchema()),
-     Operator(
-         "aten::cuda(Tensor(a) self) -> Tensor(a|b)",
-         [](Stack& stack) {
-           at::Tensor a;
-           pop(stack, a);
-           push(stack, a.cuda());
-           return 0;
-         },
-         aliasAnalysisFromSchema()),
-     Operator(
-         "aten::requires_grad_(Tensor(a!) self, bool requires_grad=True) -> Tensor(a!)",
-         [](Stack& stack) {
-           bool _requires_grad = pop(stack).toBool();
-           at::Tensor self = pop(stack).toTensor();
-           self.requires_grad_(_requires_grad);
-           return 0;
-         },
-         aliasAnalysisConservative()),
-     Operator(
-         "prim::AutogradZero() -> Tensor",
-         [](Stack& stack) {
-           stack.emplace_back(at::Tensor());
-           return 0;
-         },
-         aliasAnalysisSpecialCase()),
-     Operator(
-         "prim::BroadcastSizes(...) -> int[]",
-         [](Stack& stack) {
-           auto num_inputs = pop(stack).toInt();
-           std::vector<int64_t> size;
-           size.reserve(8);
-           for (auto i = 0; i < num_inputs; ++i) {
-             size =
-                 at::infer_size(size, peek(stack, i, num_inputs).toIntVector());
-           }
-           drop(stack, num_inputs);
-           push(stack, IValue(std::move(size)));
-           return 0;
-         },
-         aliasAnalysisSpecialCase()),
-     Operator(
-         prim::ChunkSizes,
-         [](const Node* node) -> Operation {
-           int64_t raw_dim = node->i(attr::dim);
-           int64_t chunks = node->i(attr::chunks);
-           return [raw_dim, chunks](Stack& stack) {
-             c10::List<int64_t> shape = pop(stack).toIntList();
-             c10::List<int64_t> regular_shape = shape.copy();
-             c10::List<int64_t> last_shape = shape.copy();
-             int64_t dim = at::maybe_wrap_dim(raw_dim, shape.size());
-             TORCH_CHECK(
-                 dim < (int64_t)regular_shape.size(),
-                 "Dimension out of range for chunk");
-             int64_t split_size = (regular_shape[dim] + chunks - 1) / chunks;
-             regular_shape[dim] = split_size;
-             if (shape[dim] % chunks == 0) {
-               last_shape[dim] = split_size;
-             } else {
-               int64_t num_splits = std::max<int64_t>(
-                   (shape[dim] + split_size - 1) / split_size, 1);
-               last_shape[dim] =
-                   split_size - (split_size * num_splits - shape[dim]);
-               AT_ASSERT(last_shape[dim] >= 0);
-             }
-             push(stack, std::move(regular_shape));
-             push(stack, std::move(last_shape));
-             return 0;
-           };
-         },
-         aliasAnalysisSpecialCase()),
-     Operator(
-         "aten::warn(str message, int stacklevel=2) -> ()",
-         [](Stack& stack) {
-           TORCH_CHECK(
-               false, "warn is implemented directly in the interpreter");
-           return 0;
-         },
-         aliasAnalysisFromSchema()),
-
-     Operator(
-         "onnx::Reshape(Tensor input, Tensor shape) -> Tensor",
-         [](Stack& stack) {
-           at::Tensor input, shape;
-           pop(stack, input, shape);
-           shape = shape.contiguous();
-           AT_ASSERT(shape.ndimension() == 1);
-           at::IntArrayRef shape_list(shape.data_ptr<int64_t>(), shape.size(0));
-           push(stack, input.reshape(shape_list));
-           return 0;
-         },
-         aliasAnalysisSpecialCase()),
-     Operator(
-         "onnx::Shape(Tensor t) -> Tensor",
-         [](Stack& stack) {
-           auto t = pop(stack).toTensor();
-           at::IntArrayRef sizes = t.sizes();
-           auto sizes_tensor = torch::empty(
-               {static_cast<int64_t>(sizes.size())}, at::dtype(at::kLong));
-           auto accessor = sizes_tensor.accessor<int64_t, 1>();
-           for (size_t i = 0; i < sizes.size(); ++i) {
-             accessor[i] = sizes[i];
-           }
-           stack.emplace_back(sizes_tensor);
-           return 0;
-         },
-         aliasAnalysisSpecialCase()),
-     Operator(
-         "prim::AutogradAnyNonZero(...) -> bool",
-         [](Stack& stack) {
-           auto num_inputs = pop(stack).toInt();
-           bool result = false;
-           for (const IValue& v : last(stack, num_inputs)) {
-             if (v.isTensor()) {
-               if (v.toTensor().defined()) {
-                 result = true;
-                 break;
-               }
-             } else if (v.isTensorList()) {
-               for (const at::Tensor& t : v.toTensorVector()) {
-                 if (t.defined()) {
-                   result = true;
-                 }
-               }
-               if (result) {
-                 break;
-               }
-             } else {
-               TORCH_INTERNAL_ASSERT(false);
-             }
-           }
-           drop(stack, num_inputs);
-           stack.emplace_back(result);
-           return 0;
-         },
-         aliasAnalysisFromSchema()),
-     Operator(
-         "prim::AutogradAdd(Any a, Any b) -> Any",
-         [](Stack& stack) {
-           at::Tensor a, b;
-           pop(stack, a, b);
-           if (!a.defined() && !b.defined()) {
-             // undef + undef == undef
-             stack.emplace_back(a);
-           } else if (!a.defined()) {
-             stack.emplace_back(b);
-           } else if (!b.defined()) {
-             stack.emplace_back(a);
-           } else {
-             stack.emplace_back(a + b);
-           }
-           return 0;
-         },
-         aliasAnalysisSpecialCase()),
-     Operator(
-         "aten::_grad_sum_to_size(Tensor(a) self, int[]? size) -> Tensor(a)",
-         [](Stack& stack) {
-           IValue self, size;
-           pop(stack, self, size);
-           if (size.isNone()) {
-             push(stack, std::move(self));
-           } else {
-             push(stack, at::sum_to(self.toTensor(), size.toIntVector()));
-           }
-           return 0;
-         },
-         aliasAnalysisFromSchema()),
-     Operator(
-         "aten::_size_if_not_equal(int[] self_size, int[] other_size) -> int[]?",
-         [](Stack& stack) {
-           IValue self_size, other_size;
-           pop(stack, self_size, other_size);
-           auto s = self_size.toIntVector();
-           auto o = other_size.toIntVector();
-           if (s == o) {
-             push(stack, IValue());
-           } else {
-             push(stack, s);
-           }
-           return 0;
-         },
-         aliasAnalysisFromSchema()),
-     Operator(
-         // note the compiler knows to type TupleIndex more accurately than it
-         // is listed here.
-         "prim::TupleIndex(Any tup, int i) -> Any",
-         [](Stack& stack) {
-           int64_t index = pop(stack).toInt();
-           auto tuple = pop(stack).toTuple();
-           auto norm_index = normalizeIndex(index, tuple->elements().size());
-           if (norm_index < 0 ||
-               norm_index > static_cast<int64_t>(tuple->elements().size())) {
-             throw std::out_of_range("Tuple list index out of range");
-           }
-           stack.emplace_back(tuple->elements()[norm_index]);
-           return 0;
-         },
-         aliasAnalysisSpecialCase()),
-     Operator(
-         "prim::TupleUnpack(Any tup) -> ...",
-         [](Stack& stack) {
-           tupleUnpack(stack);
-           return 0;
-         },
-         aliasAnalysisSpecialCase()),
-     Operator(
-         prim::tolist,
-         // This operator has to be unschematized because the return type
-         // depends on the type hint and input. The implementation of this
-         // operator below is intended to be as close to the Python
-         // implementation in torch/csrc/utils/tensor_list.cpp as possible.
-         [](const Node* node) -> Operation {
-           return [](Stack& stack) {
-             int elem_ty_val;
-             int dim_val;
-             at::Tensor t;
-
-             pop(stack, elem_ty_val);
-             pop(stack, dim_val);
-             pop(stack, t);
-
-             // If the Tensor is not on the CPU, transfer it.
-             if (!t.device().is_cpu()) {
-               t = t.cpu();
-             }
-
-             // Rebuild the output type using elem_ty_val and dim_val. Start
-             // with the element type corresponding to elem_ty_val.
-             TypePtr out_ty;
-             if (elem_ty_val == 0) {
-               out_ty = IntType::get();
-             } else if (elem_ty_val == 1) {
-               out_ty = FloatType::get();
-             } else if (elem_ty_val == 2) {
-               out_ty = BoolType::get();
-             } else {
-               TORCH_CHECK(
-                   false,
-                   "Unsupported element type for tolist; only int, float and bool are supported");
-             }
-
-             // Check that type of the Tensor matches that of the annotation.
-             TORCH_CHECK(
-                 tryScalarTypeFromJitType(out_ty) == t.scalar_type(),
-                 "Output annotation element type and runtime tensor element type must match for tolist()")
-
-             // Check that the dimension of the Tensor matches that of the
-             // annotation.
-             TORCH_CHECK(
-                 dim_val == t.dim(),
-                 "Output annotation list dimension and runtime tensor dimension must match for tolist()")
-
-             // Wrap out_ty in a ListType dim times.
-             for (int i = 0; i < dim_val; ++i) {
-               out_ty = ListType::create(out_ty);
-             }
-
-             int64_t dim = t.dim();
-             auto sizes = t.sizes();
-             auto strides = t.strides();
-             size_t element_size = t.element_size();
-             char* data = (char*)t.data_ptr();
-             auto result = tensorToListRecursive(
-                 data, 0, dim, out_ty, sizes, strides, element_size);
-             push(stack, std::move(result));
-             return 0;
-           };
-         },
-         aliasAnalysisSpecialCase()),
-     Operator(
-         prim::ConstantChunk,
-         [](const Node* node) -> Operation {
-           int64_t chunks = node->i(attr::chunks);
-           int64_t dim = node->i(attr::dim);
-           auto outputs_used = fmap(node->outputs(), [](const Value* v) {
-             return v->uses().size() > 0;
-           });
-           return [=](Stack& stack) {
-             RECORD_FUNCTION("chunk", last(stack, 1));
-
-             at::Tensor t;
-             pop(stack, t);
-             auto result = at::chunk(t, chunks, dim);
-             stack.insert(
-                 stack.end(),
-                 std::make_move_iterator(result.begin()),
-                 std::make_move_iterator(result.end()));
-             // NB: Chunk can sometimes return a smaller number of outputs.
-             int64_t num_results = result.size();
-             if (num_results != chunks) {
-               if (num_results > chunks) {
-                 TORCH_CHECK(
-                     num_results == chunks,
-                     "Expected chunk to return ",
-                     chunks,
-                     " outputs, but got ",
-                     num_results);
-               }
-               for (int64_t i = num_results; i < chunks; ++i) {
-                 TORCH_CHECK(
-                     !outputs_used[i],
-                     "Expected chunk to return at least ",
-                     chunks,
-                     " outputs, but got only ",
-                     num_results);
-                 // We know that the output is unused, so it's ok to push
-                 // anything on the stack.
-                 stack.emplace_back();
-               }
-             }
-             return 0;
-           };
-         },
-         aliasAnalysisSpecialCase()),
-     Operator(
-         "aten::dict() -> Dict(str, Tensor)",
-         [](Stack& stack) {
-           auto dict =
-               c10::impl::GenericDict(StringType::get(), TensorType::get());
-           push(stack, dict);
-           return 0;
-         },
-         aliasAnalysisFromSchema()),
-     Operator(
-         "aten::_unwrap_optional(t(a)? optional) -> t(a)",
-         [](Stack& stack) {
-           auto val = pop(stack);
-           TORCH_CHECK(!val.isNone(), "Unwrapping null optional");
-           push(stack, std::move(val));
-           return 0;
-         },
-         aliasAnalysisFromSchema()),
-     // This op is no longer generated, but old models use it instead of
-     // unchecked_cast, so we keep it here so it gets handled correctly.
-     Operator(
-         "prim::unchecked_unwrap_optional(t(a)? optional) -> t(a)",
-         noop,
-         aliasAnalysisFromSchema()),
-     Operator(
-         "prim::unchecked_cast(t x) -> t",
-         noop,
-         aliasAnalysisSpecialCase()),
-     Operator(
-         "aten::wait(Future(t) self) -> t",
-         [](Stack& stack) {
-           TORCH_CHECK(
-               false, "wait is implemented directly in the interpreter");
-           return 0;
-         },
-         aliasAnalysisSpecialCase()),
-     Operator(
-         "prim::Uninitialized() -> Any",
-         [](Stack& stack) {
-           push(stack, IValue::uninitialized());
-           return 0;
-         },
-         aliasAnalysisSpecialCase())});
-
-// define implementations for primitive number ops
-#define DEFINE_GENERIC_OP(aten_op, int_op, float_op, int_result, float_result) \
-  Operator(                                                                    \
-      #aten_op ".int(int a, int b) -> " #int_result,                           \
-      [](Stack& stack) {                                                       \
-        int64_t a, b;                                                          \
-        pop(stack, a, b);                                                      \
-        push(stack, int_op);                                                   \
-        return 0;                                                              \
-      },                                                                       \
-      aliasAnalysisFromSchema()),                                              \
-      Operator(                                                                \
-          #aten_op ".float(float a, float b) -> " #float_result,               \
-          [](Stack& stack) {                                                   \
-            double a, b;                                                       \
-            pop(stack, a, b);                                                  \
-            push(stack, float_op);                                             \
-            return 0;                                                          \
-          },                                                                   \
-          aliasAnalysisFromSchema())
-
-#define DEFINE_INT_FLOAT_OP(aten_op, op, result)             \
-  Operator(                                                  \
-      #aten_op ".int_float(int a, float b) -> " #result,     \
-      [](Stack& stack) {                                     \
-        int64_t a;                                           \
-        double b;                                            \
-        pop(stack, a, b);                                    \
-        push(stack, op);                                     \
-        return 0;                                            \
-      },                                                     \
-      aliasAnalysisFromSchema()),                            \
-      Operator(                                              \
-          #aten_op ".float_int(float a, int b) -> " #result, \
-          [](Stack& stack) {                                 \
-            double a;                                        \
-            int64_t b;                                       \
-            pop(stack, a, b);                                \
-            push(stack, op);                                 \
-            return 0;                                        \
-          },                                                 \
-          aliasAnalysisFromSchema())
-
-#define DEFINE_INT_OP(aten_op, op)                          \
-  Operator(                                                 \
-      #aten_op "(int a, int b) -> int",                     \
-      [](Stack& stack) {                                    \
-        int64_t a, b;                                       \
-        pop(stack, a, b);                                   \
-        push(stack, op); /* NOLINT(hicpp-signed-bitwise) */ \
-        return 0;                                           \
-      },                                                    \
-      aliasAnalysisFromSchema())
-
-#define DEFINE_STR_CMP_OP(aten_op, op)     \
-  Operator(                                \
-      #aten_op "(str a, str b) -> bool",   \
-      [](Stack& stack) {                   \
-        auto b = pop(stack).toStringRef(); \
-        auto a = pop(stack).toStringRef(); \
-        push(stack, op);                   \
-        return 0;                          \
-      },                                   \
-      aliasAnalysisFromSchema())
-
-// define a primitive op over Scalar operands.
-// it's necessary to register this overload following
-// int/float variations to avoid trapping Scalar args
-// in unintended implicit conversions
-#define DEFINE_SCALAR_BINARY_OP(aten_op, int_op, float_op, result) \
-  Operator(                                                        \
-      #aten_op "(Scalar a, Scalar b) -> " #result,                 \
-      [](Stack& stack) {                                           \
-        IValue x, y;                                               \
-        pop(stack, x, y);                                          \
-        if (x.isDouble()) {                                        \
-          if (y.isDouble()) {                                      \
-            double a = x.toDouble();                               \
-            double b = y.toDouble();                               \
-            push(stack, float_op);                                 \
-          } else {                                                 \
-            double a = x.toDouble();                               \
-            int64_t b = y.toInt();                                 \
-            push(stack, float_op);                                 \
-          }                                                        \
-        } else {                                                   \
-          if (y.isDouble()) {                                      \
-            int64_t a = x.toInt();                                 \
-            double b = y.toDouble();                               \
-            push(stack, float_op);                                 \
-          } else {                                                 \
-            int64_t a = x.toInt();                                 \
-            int64_t b = y.toInt();                                 \
-            push(stack, int_op);                                   \
-          }                                                        \
-        }                                                          \
-        return 0;                                                  \
-      },                                                           \
-      aliasAnalysisFromSchema())
-
-#define DEFINE_BINARY_OP(aten_op, op)             \
-  DEFINE_GENERIC_OP(aten_op, op, op, int, float), \
-      DEFINE_INT_FLOAT_OP(aten_op, op, float),    \
-      DEFINE_SCALAR_BINARY_OP(aten_op, op, op, Scalar)
-
-#define DEFINE_BINARY_FLOAT_OP(aten_op, op)         \
-  DEFINE_GENERIC_OP(aten_op, op, op, float, float), \
-      DEFINE_INT_FLOAT_OP(aten_op, op, float),      \
-      DEFINE_SCALAR_BINARY_OP(aten_op, op, op, float)
-
-#define DEFINE_COMPARISON_OP(aten_op, op)             \
-  DEFINE_GENERIC_OP(aten_op, op, op, bool, bool),     \
-      DEFINE_INT_FLOAT_OP(aten_op, op, bool),         \
-      DEFINE_SCALAR_BINARY_OP(aten_op, op, op, bool), \
-      DEFINE_STR_CMP_OP(aten_op, op)
-
-#define DEFINE_UNARY_INT_OP(aten_op, op, result) \
-  Operator(                                      \
-      #aten_op ".int(int a) -> " #result,        \
-      [](Stack& stack) {                         \
-        int64_t a;                               \
-        pop(stack, a);                           \
-        push(stack, op);                         \
-        return 0;                                \
-      },                                         \
-      aliasAnalysisFromSchema())
-
-#define DEFINE_UNARY_FLOAT_OP(aten_op, op, result) \
-  Operator(                                        \
-      #aten_op ".float(float a) -> " #result,      \
-      [](Stack& stack) {                           \
-        double a;                                  \
-        pop(stack, a);                             \
-        push(stack, op);                           \
-        return 0;                                  \
-      },                                           \
-      aliasAnalysisFromSchema())
-
-#define DEFINE_UNARY_OP(aten_op, op, int_result, float_result) \
-  DEFINE_UNARY_INT_OP(aten_op, op, int_result),                \
-      DEFINE_UNARY_FLOAT_OP(aten_op, op, float_result),        \
-      Operator(                                                \
-          #aten_op ".Scalar(Scalar a) -> Scalar",              \
-          [](Stack& stack) {                                   \
-            IValue x;                                          \
-            pop(stack, x);                                     \
-            if (x.isDouble()) {                                \
-              double a = x.toDouble();                         \
-              push(stack, static_cast<float_result>(op));      \
-            } else {                                           \
-              int64_t a = x.toInt();                           \
-              push(stack, static_cast<int_result>(op));        \
-            }                                                  \
-            return 0;                                          \
-          },                                                   \
-          aliasAnalysisFromSchema())
-#define DEFINE_BOOL_OP(aten_op, op)        \
-  Operator(                                \
-      #aten_op "(bool a, bool b) -> bool", \
-      [](Stack& stack) {                   \
-        bool a, b;                         \
-        pop(stack, a, b);                  \
-        push(stack, op);                   \
-        return 0;                          \
-      },                                   \
-      aliasAnalysisFromSchema())
-
-// Equivalent to list.at(idx)
-template <typename T>
-T getItem(const c10::List<T>& list, int64_t idx) {
-  const int64_t list_size = list.size();
-  const int64_t normalized_idx = normalizeIndex(idx, list_size);
-  if (normalized_idx < 0 || normalized_idx >= list_size) {
-    throw std::out_of_range("list index out of range");
-  }
-  return list.get(normalized_idx);
-}
-
-template <typename T>
-void setItem(const c10::List<T>& list, int64_t idx, T&& value) {
-  const int64_t list_size = list.size();
-  const int64_t normalized_idx = normalizeIndex(idx, list_size);
-  if (normalized_idx < 0 || normalized_idx >= list_size) {
-    throw std::out_of_range("list index out of range");
-  }
-  list.set(normalized_idx, std::move(value));
-}
-
-int listAppend(Stack& stack) {
-  IValue el = pop(stack).to<IValue>();
-  c10::List<IValue> list = pop(stack).to<c10::List<IValue>>();
-
-  list.push_back(std::move(el));
-  push(stack, std::move(list));
-
-  return 0;
-}
-
-int listReverse(Stack& stack) {
-  c10::List<IValue> list = pop(stack).to<c10::List<IValue>>();
-
-  std::reverse(list.begin(), list.end());
-
-  return 0;
-}
-
-template <typename T>
-int minList(Stack& stack) {
-  c10::List<T> a = pop(stack).to<c10::List<T>>();
-  c10::List<T> b = pop(stack).to<c10::List<T>>();
-
-  size_t min_size = std::min(a.size(), b.size());
-  for (size_t i = 0; i < min_size; i++) {
-    if (a[i] == b[i]) {
-      continue;
-    }
-
-    push(stack, a[i] < b[i] ? a : b);
-    return 0;
-  }
-
-  push(stack, b.size() < a.size() ? b : a);
-  return 0;
-}
-
-template <typename T>
-int maxList(Stack& stack) {
-  c10::List<T> a = pop(stack).to<c10::List<T>>();
-  c10::List<T> b = pop(stack).to<c10::List<T>>();
-
-  size_t min_size = std::min(a.size(), b.size());
-  for (size_t i = 0; i < min_size; i++) {
-    if (a[i] == b[i]) {
-      continue;
-    }
-
-    push(stack, a[i] > b[i] ? a : b);
-    return 0;
-  }
-
-  push(stack, b.size() > a.size() ? b : a);
-  return 0;
-}
-
-int listPopImpl(Stack& stack, const char* empty_message) {
-  int64_t idx = pop(stack).to<int64_t>();
-  c10::List<IValue> list = pop(stack).to<c10::List<IValue>>();
-
-  const int64_t list_size = list.size();
-  const int64_t normalized_idx = normalizeIndex(idx, list_size);
-
-  if (list_size == 0) {
-    AT_ERROR(empty_message);
-  }
-
-  push(stack, getItem(list, idx));
-  list.erase(list.begin() + normalized_idx);
-
-  return 0;
-}
-
-int listPop(Stack& stack) {
-  return listPopImpl(stack, "pop from empty list");
-}
-
-int listClear(Stack& stack) {
-  c10::List<IValue> list = pop(stack).to<c10::List<IValue>>();
-
-  list.clear();
-  return 0;
-}
-
-int listDelete(Stack& stack) {
-  listPopImpl(stack, "pop index out of range");
-  pop(stack);
-  return 0;
-}
-
-int listInsert(Stack& stack) {
-  IValue elem = pop(stack).to<IValue>();
-  int64_t idx = pop(stack).to<int64_t>();
-  c10::List<IValue> list = pop(stack).to<c10::List<IValue>>();
-
-  const int64_t list_size = list.size();
-  const int64_t normalized_idx = normalizeIndex(idx, list_size);
-
-  if (normalized_idx < 0 || normalized_idx >= list_size) {
-    if (normalized_idx < 0) {
-      list.insert(list.begin(), elem);
-    } else {
-      list.push_back(elem);
-    }
-  } else {
-    list.insert(list.begin() + normalized_idx, elem);
-  }
-
-  return 0;
-}
-
-template <typename T>
-int listRemove(Stack& stack) {
-  T elem = pop(stack).to<T>();
-  c10::List<T> list = pop(stack).to<c10::List<T>>();
-
-  auto pos = std::find(list.begin(), list.end(), elem);
-
-  if (pos != list.end()) {
-    list.erase(pos);
-  } else {
-    AT_ERROR("list.remove(x): x not in list");
-  }
-
-  return 0;
-}
-
-template <typename T>
-int listMin(Stack& stack) {
-  c10::List<T> list = pop(stack).to<c10::List<T>>();
-  size_t list_size = list.size();
-  if (list_size == 0) {
-    throw std::runtime_error("min() arg is an empty sequence");
-  }
-
-  T min_elem = list[0];
-  for (size_t i = 1; i < list_size; ++i) {
-    T elem = list[i];
-    min_elem = elem < min_elem ? elem : min_elem;
-  }
-
-  stack.push_back(min_elem);
-  return 0;
-}
-
-template <typename T>
-int listMax(Stack& stack) {
-  c10::List<T> list = pop(stack).to<c10::List<T>>();
-  size_t list_size = list.size();
-  if (list_size == 0) {
-    throw std::runtime_error("max() arg is an empty sequence");
-  }
-
-  T max_elem = list[0];
-  for (size_t i = 1; i < list_size; ++i) {
-    T elem = list[i];
-    max_elem = elem > max_elem ? elem : max_elem;
-  }
-
-  stack.push_back(max_elem);
-  return 0;
-}
-
-template <>
-int listRemove<at::Tensor>(Stack& stack) {
-  at::Tensor elem = pop(stack).to<at::Tensor>();
-  c10::List<at::Tensor> list = pop(stack).to<c10::List<at::Tensor>>();
-
-  auto pos = std::find_if(list.begin(), list.end(), [&](const at::Tensor& b) {
-    const auto cmp_result = elem.eq(b);
-    return cmp_result.is_nonzero();
-  });
-
-  if (pos != list.end()) {
-    list.erase(pos);
-  } else {
-    AT_ERROR("list.remove(x): x not in list");
-  }
-
-  return 0;
-}
-
-template <typename T>
-int listIndex(Stack& stack) {
-  T elem = pop(stack).to<T>();
-  c10::List<T> list = pop(stack).to<c10::List<T>>();
-
-  auto pos = std::find(list.begin(), list.end(), elem);
-
-  if (pos != list.end()) {
-    push(stack, static_cast<int64_t>(std::distance(list.begin(), pos)));
-  } else {
-    AT_ERROR("'", elem, "' is not in list");
-  }
-
-  return 0;
-}
-
-template <>
-int listIndex<at::Tensor>(Stack& stack) {
-  at::Tensor elem = pop(stack).to<at::Tensor>();
-  c10::List<at::Tensor> list = pop(stack).to<c10::List<at::Tensor>>();
-
-  auto pos =
-      std::find_if(list.begin(), list.end(), [elem](const at::Tensor& b) {
-        const auto cmp_result = elem.eq(b);
-        return cmp_result.is_nonzero();
-      });
-
-  if (pos != list.end()) {
-    push(stack, static_cast<int64_t>(std::distance(list.begin(), pos)));
-  } else {
-    AT_ERROR("'", elem, "' is not in list");
-  }
-
-  return 0;
-}
-
-template <typename T>
-int listCount(Stack& stack) {
-  T elem = pop(stack).to<T>();
-  c10::List<T> list = pop(stack).to<c10::List<T>>();
-
-  const int64_t count = std::count(list.begin(), list.end(), elem);
-  push(stack, count);
-
-  return 0;
-}
-
-template <>
-int listCount<at::Tensor>(Stack& stack) {
-  at::Tensor elem = pop(stack).to<at::Tensor>();
-  c10::List<at::Tensor> list = pop(stack).to<c10::List<at::Tensor>>();
-
-  const int64_t count =
-      std::count_if(list.begin(), list.end(), [&](const at::Tensor& b) {
-        const auto cmp_result = elem.eq(b);
-        return cmp_result.is_nonzero();
-      });
-  push(stack, count);
-
-  return 0;
-}
-
-int listExtend(Stack& stack) {
-  c10::List<IValue> b = pop(stack).to<c10::List<IValue>>();
-  c10::List<IValue> a = pop(stack).to<c10::List<IValue>>();
-
-  a.reserve(a.size() + b.size());
-  for (size_t i = 0; i < b.size(); ++i) {
-    a.push_back(b.get(i));
-  }
-  return 0;
-}
-
-int listCopy(Stack& stack) {
-  c10::List<IValue> list = pop(stack).to<c10::List<IValue>>();
-  push(stack, list.copy());
-  return 0;
-}
-
-int listSelect(Stack& stack) {
-  int64_t idx = pop(stack).to<int64_t>();
-  c10::List<IValue> list = pop(stack).to<c10::List<IValue>>();
-
-  auto element = getItem(list, idx);
-  push(stack, std::move(element));
-  return 0;
-}
-
-int listLen(Stack& stack) {
-  c10::List<IValue> a = pop(stack).to<c10::List<IValue>>();
-
-  const int64_t size = a.size();
-  push(stack, size);
-  return 0;
-}
-
-template <typename T>
-int listEq(Stack& stack) {
-  c10::List<T> b = pop(stack).to<c10::List<T>>();
-  c10::List<T> a = pop(stack).to<c10::List<T>>();
-  push(stack, a == b);
-  return 0;
-}
-
-template <typename T>
-int listNe(Stack& stack) {
-  c10::List<T> b = pop(stack).to<c10::List<T>>();
-  c10::List<T> a = pop(stack).to<c10::List<T>>();
-  push(stack, a != b);
-  return 0;
-}
-
-inline bool tensor_list_equal(
-    const c10::List<at::Tensor>& a,
-    const c10::List<at::Tensor>& b) {
-  if (a.size() != b.size()) {
-    return false;
-  }
-
-  for (size_t i = 0; i < a.size(); ++i) {
-    at::Tensor a_element = a[i];
-    at::Tensor b_element = b[i];
-    // This preserves Python's semantics, which uses eq() to compare two
-    // elements, then passes the result to bool().
-    // see: https://docs.python.org/3.4/reference/datamodel.html#object.__ge__
-    const auto cmp_result = a_element.eq(b_element);
-    if (!cmp_result.is_nonzero()) {
-      return false;
-    }
-  }
-
-  return true;
-}
-
-// Specialization for at::Tensor, since it doesn't define operator==
-template <>
-int listEq<at::Tensor>(Stack& stack) {
-  c10::List<at::Tensor> b = pop(stack).to<c10::List<at::Tensor>>();
-  c10::List<at::Tensor> a = pop(stack).to<c10::List<at::Tensor>>();
-  push(stack, tensor_list_equal(a, b));
-  return 0;
-}
-
-// Specialization for at::Tensor, since it doesn't define operator==
-template <>
-int listNe<at::Tensor>(Stack& stack) {
-  c10::List<at::Tensor> b = pop(stack).to<c10::List<at::Tensor>>();
-  c10::List<at::Tensor> a = pop(stack).to<c10::List<at::Tensor>>();
-  push(stack, !tensor_list_equal(a, b));
-  return 0;
-}
-
-int listList(Stack& stack) {
-  c10::List<IValue> a = pop(stack).to<c10::List<IValue>>();
-  push(stack, a.copy());
-  return 0;
-}
-
-template <typename T>
-int listContains(Stack& stack) {
-  auto key = pop(stack).to<T>();
-  auto list = pop(stack).to<c10::List<T>>();
-  for (const T& item : list) {
-    if (item == key) {
-      push(stack, true);
-      return 0;
-    }
-  }
-  push(stack, false);
-  return 0;
-}
-
-int listAdd(Stack& stack) {
-  c10::List<IValue> b = pop(stack).to<c10::List<IValue>>();
-  c10::List<IValue> a = pop(stack).to<c10::List<IValue>>();
-
-  c10::List<IValue> ret = make_result_list<IValue>(a.elementType());
-
-  if (a.use_count() == 1) {
-    ret = std::move(a);
-  } else {
-    ret = a.copy();
-  }
-
-  ret.append(std::move(b));
-
-  push(stack, std::move(ret));
-  return 0;
-}
-
-int listInplaceAdd(Stack& stack) {
-  c10::List<IValue> b = pop(stack).to<List<IValue>>();
-  c10::List<IValue> a = pop(stack).to<List<IValue>>();
-  a.append(std::move(b));
-  push(stack, std::move(a));
-  return 0;
-}
-
-int listMulIntLeftInPlace(Stack& stack) {
-  int64_t n = pop(stack).to<int64_t>();
-  c10::List<IValue> list = pop(stack).to<c10::List<IValue>>();
-  if (n <= 0) {
-    list.clear();
-  } else if (n > 1) {
-    size_t list_size = list.size();
-    for (auto i = 1; i < n; i++) {
-      for (size_t j = 0; j < list_size; j++) {
-        list.push_back(list.get(j));
-      }
-    }
-  }
-
-  push(stack, std::move(list));
-  return 0;
-}
-
-int listMulIntLeft(Stack& stack) {
-  int64_t n = pop(stack).to<int64_t>();
-  c10::List<IValue> list = pop(stack).to<c10::List<IValue>>();
-
-  c10::List<IValue> ret = make_result_list<IValue>(list.elementType());
-  const auto size = list.size() * n;
-  ret.reserve(size);
-
-  for (auto i = 0; i < n; i++) {
-    for (IValue e : list) {
-      ret.push_back(std::move(e));
-    }
-  }
-
-  push(stack, std::move(ret));
-  return 0;
-}
-
-int listMulIntRight(Stack& stack) {
-  c10::List<IValue> list = pop(stack).to<c10::List<IValue>>();
-  int64_t n = pop(stack).to<int64_t>();
-
-  c10::List<IValue> ret = make_result_list<IValue>(list.elementType());
-  const auto size = list.size() * n;
-  ret.reserve(size);
-
-  for (auto i = 0; i < n; i++) {
-    for (IValue e : list) {
-      ret.push_back(std::move(e));
-    }
-  }
-
-  push(stack, std::move(ret));
-  return 0;
-}
-
-int listSlice(Stack& stack) {
-  int64_t step = pop(stack).to<int64_t>();
-  int64_t end = pop(stack).to<int64_t>();
-  int64_t start = pop(stack).to<int64_t>();
-  c10::List<IValue> list = pop(stack).to<c10::List<IValue>>();
-
-  const int64_t list_size = list.size();
-
-  // clamp start and end to the bounds of the list
-  const auto normalized_start =
-      std::max((int64_t)0, normalizeIndex(start, list_size));
-  const auto normalized_end =
-      std::min(list_size, normalizeIndex(end, list_size));
-
-  c10::List<IValue> sliced_list = make_result_list<IValue>(list.elementType());
-  if (normalized_end <= normalized_start) {
-    // early exit if the slice is trivially empty
-    push(stack, std::move(sliced_list));
-    return 0;
-  }
-
-  sliced_list.reserve(normalized_end - normalized_start);
-
-  for (auto i = normalized_start; i < normalized_end;) {
-    sliced_list.push_back(list.get(i));
-    i += step;
-  }
-
-  push(stack, std::move(sliced_list));
-  return 0;
-}
-
-template <typename T>
-int listSort(Stack& stack) {
-  bool reverse = pop(stack).toBool();
-  c10::List<T> list = pop(stack).to<c10::List<T>>();
-  std::sort(list.begin(), list.end(), [reverse](const T& a, const T& b) {
-    // FBCode errors without this check - "strict weak ordering"
-    // TODO: remove when possible, since it just slows down
-    // sorting and doesn't do anything useful
-    if (a == b) {
-      return false;
-    }
-    return (a < b) != reverse;
-  });
-  return 0;
-}
-
-// Specialization for at::Tensor
-template <>
-int listSort<at::Tensor>(Stack& stack) {
-  bool reverse = pop(stack).toBool();
-  c10::List<at::Tensor> list = pop(stack).toTensorList();
-  std::sort(
-      list.begin(),
-      list.end(),
-      [reverse](const at::Tensor& a, const at::Tensor& b) -> bool {
-        // "strict weak ordering" issue - see other sort
-        if (a.getIntrusivePtr() == b.getIntrusivePtr()) {
-          return false;
-        }
-        return (a.lt(b).is_nonzero()) ^ reverse;
-      });
-  return 0;
-}
-
-template <typename T>
-int listCopyAndSort(Stack& stack) {
-  c10::List<T> list = pop(stack).to<c10::List<T>>();
-  auto list_copied = list.copy();
-  std::sort(list_copied.begin(), list_copied.end(), [](const T& a, const T& b) {
-    // "strict weak ordering" issue - see other sort
-    if (a == b) {
-      return false;
-    }
-    return a < b;
-  });
-  push(stack, list_copied);
-  return 0;
-}
-
-// Specialization for at::Tensor
-template <>
-int listCopyAndSort<at::Tensor>(Stack& stack) {
-  c10::List<at::Tensor> list = pop(stack).toTensorList();
-  auto list_copied = list.copy();
-  std::sort(
-      list_copied.begin(),
-      list_copied.end(),
-      [](const at::Tensor& a, const at::Tensor& b) {
-        return a.lt(b).is_nonzero();
-      });
-  push(stack, list_copied);
-  return 0;
-}
-
-int listSetItem(Stack& stack) {
-  IValue value = pop(stack).to<IValue>();
-  int64_t idx = pop(stack).to<int64_t>();
-  c10::List<IValue> list = pop(stack).to<c10::List<IValue>>();
-
-  setItem(list, idx, std::move(value));
-
-  push(stack, std::move(list));
-  return 0;
-}
-
-int dictSetItem(Stack& stack) {
-  auto value = pop(stack);
-  auto idx = pop(stack);
-  auto dict = pop(stack).toGenericDict();
-  dict.insert_or_assign(std::move(idx), std::move(value));
-  return 0;
-}
-
-int dictLen(Stack& stack) {
-  auto dict = pop(stack).toGenericDict();
-  push(stack, int64_t(dict.size()));
-  return 0;
-}
-
-int dictValues(Stack& stack) {
-  auto dict = pop(stack).toGenericDict();
-  auto values = c10::impl::GenericList(dict.valueType());
-  const auto& order = iterationOrder(dict);
-  values.reserve(order.size());
-  for (const auto& p : order) {
-    values.emplace_back(p.second);
-  }
-  push(stack, values);
-  return 0;
-}
-
-int dictKeys(Stack& stack) {
-  auto dict = pop(stack).toGenericDict();
-  auto keys = c10::impl::GenericList(dict.keyType());
-  const auto& order = iterationOrder(dict);
-  keys.reserve(order.size());
-  for (const auto& p : order) {
-    keys.emplace_back(p.first);
-  }
-  push(stack, keys);
-  return 0;
-}
-
-int dictIndex(Stack& stack) {
-  auto key = pop(stack);
-  auto dict = pop(stack).toGenericDict();
-  auto value = dict.find(key);
-  if (value == dict.end()) {
-    AT_ERROR("KeyError: ", key);
-  }
-  push(stack, value->value());
-  return 0;
-}
-
-template <bool has_default>
-int dictGet(Stack& stack) {
-  IValue default_value;
-  if (has_default) {
-    default_value = pop(stack);
-  }
-  auto key = pop(stack);
-  auto dict = pop(stack).toGenericDict();
-  auto value = dict.find(key);
-  if (value == dict.end()) {
-    push(stack, std::move(default_value));
-  } else {
-    push(stack, value->value());
-  }
-  return 0;
-}
-
-// If the key is in the dict, return it. Else set it to the default value and
-// return that.
-int dictSetDefault(Stack& stack) {
-  auto default_value = pop(stack);
-  auto key = pop(stack);
-  auto dict = pop(stack).toGenericDict();
-  auto value = dict.find(key);
-  if (value == dict.end()) {
-    dict.insert(key, default_value);
-    push(stack, std::move(default_value));
-  } else {
-    push(stack, value->value());
-  }
-  return 0;
-}
-
-template <bool has_default>
-int dictPop(Stack& stack) {
-  IValue default_value;
-  if (has_default) {
-    default_value = pop(stack);
-  }
-  auto key = pop(stack);
-  auto dict = pop(stack).toGenericDict();
-  auto iter = dict.find(key);
-  if (iter == dict.end()) {
-    if (has_default) {
-      push(stack, default_value);
-    } else {
-      AT_ERROR("KeyError: ", key);
-    }
-  } else {
-    // note: before erase
-    push(stack, iter->value());
-    auto erase_count = dict.erase(key);
-    TORCH_CHECK(
-        erase_count == 1, "Expected to erase 1 item, found ", erase_count);
-  }
-  return 0;
-}
-
-int dictDelete(Stack& stack) {
-  dictPop<false>(stack);
-  // pop pushes an item on the stack but delete does not, so get rid of it
-  pop(stack);
-  return 0;
-}
-
-int dictPopItem(Stack& stack) {
-  auto dict = pop(stack).toGenericDict();
-  if (dict.size() == 0) {
-    AT_ERROR("popitem(): dictionary is empty");
-  }
-  auto item = iterationOrder(dict).at(0);
-  auto erase_count = dict.erase(item.first);
-  TORCH_CHECK(
-      erase_count == 1, "Expected to erase 1 item, found ", erase_count);
-
-  IValue tuple = c10::ivalue::Tuple::create({item.first, item.second});
-  push(stack, tuple);
-  return 0;
-}
-
-int dictContains(Stack& stack) {
-  auto key = pop(stack);
-  auto dict = pop(stack).toGenericDict();
-  push(stack, dict.contains(key));
-  return 0;
-}
-
-int dictClear(Stack& stack) {
-  auto dict = pop(stack).toGenericDict();
-  dict.clear();
-  return 0;
-}
-
-int dictUpdate(Stack& stack) {
-  auto to_add = pop(stack).toGenericDict();
-  auto dict = pop(stack).toGenericDict();
-
-  for (const auto& item : to_add) {
-    dict.insert(item.key(), item.value());
-  }
-  return 0;
-}
-
-int dictItems(Stack& stack) {
-  auto dict = pop(stack).toGenericDict();
-  auto key_type = dict.keyType();
-  auto value_type = dict.valueType();
-  auto items =
-      c10::impl::GenericList(TupleType::create({key_type, value_type}));
-  items.reserve(dict.size());
-  for (const auto& item : iterationOrder(dict)) {
-    items.emplace_back(c10::ivalue::Tuple::create({item.first, item.second}));
-  }
-  push(stack, std::move(items));
-  return 0;
-}
-
-int dictCopy(Stack& stack) {
-  push(stack, pop(stack).toGenericDict().copy());
-  return 0;
-}
-
-int dictConstructFromList(Stack& stack) {
-  auto input_list = pop(stack);
-  auto list = input_list.toList();
-  auto tup_type = list.elementType()->expect<TupleType>();
-  auto dict = c10::impl::GenericDict(
-      tup_type->elements().at(0), tup_type->elements().at(1));
-  dict.reserve(list.size());
-  for (IValue input : list) {
-    const auto tup = input.toTuple()->elements();
-    dict.insert_or_assign(tup[0], tup[1]);
-  }
-  push(stack, dict);
-  return 0;
-}
-
-template <typename T>
-int hashValue(Stack& stack) {
-  auto value = pop(stack);
-  auto hash = std::hash<T>()(value.to<T>());
-  push(stack, int64_t(hash));
-  return 0;
-}
-
-RegisterOperators reg2({
-
-#define DEFINE_STRING_OP(op_name, string_op, result) \
-  Operator(                                          \
-      #op_name "(str a, str b) ->" #result,          \
-      [](Stack& stack) {                             \
-        auto b = pop(stack).toStringRef();           \
-        auto a = pop(stack).toStringRef();           \
-        push(stack, string_op);                      \
-        return 0;                                    \
-      },                                             \
-      aliasAnalysisFromSchema())
-
-    DEFINE_STRING_OP(aten::eq, a == b, bool),
-    DEFINE_STRING_OP(aten::ne, a != b, bool),
-    DEFINE_STRING_OP(aten::add, a + b, str),
-#undef DEFINE_STRING_OP
-    Operator(
-        "aten::len.str(str s) -> int",
-        [](Stack& stack) {
-          auto string = pop(stack).toStringRef();
-          push(stack, static_cast<int64_t>(string.size()));
-          return 0;
-        },
-        aliasAnalysisFromSchema()),
-    // tensor length op (size of 1st dimension)
-    Operator(
-        "aten::len.Tensor(Tensor t) -> int",
-        [](Stack& stack) {
-          at::Tensor t = pop(stack).toTensor();
-          if (t.dim() == 0) {
-            AT_ERROR("len() of a 0-d tensor");
-          }
-          push(stack, t.sizes()[0]);
-          return 0;
-        },
-        aliasAnalysisFromSchema()),
-    Operator(
-        "aten::__getitem__.str(str s, int index) -> str",
-        [](Stack& stack) {
-          auto index = pop(stack).toInt();
-          auto string = pop(stack).toStringRef();
-          auto norm_index = normalizeIndex(index, string.size());
-          char c = string.at(norm_index);
-          push(stack, std::string(&c, 1));
-          return 0;
-        },
-        aliasAnalysisFromSchema()),
-    Operator(
-        "aten::list(str t) -> str[]",
-        [](Stack& stack) {
-          auto str = pop(stack).toStringRef();
-          c10::List<std::string> chars;
-          chars.reserve(str.size());
-          for (auto c : str) {
-            chars.push_back(std::string(1, c));
-          }
-          push(stack, std::move(chars));
-          return 0;
-        },
-        aliasAnalysisFromSchema()),
-
-    // these ops are generic over the list element type.
-    // CREATING GENERIC_LIST_OPS
-    Operator(
-        "aten::select.t(t[](a) list, int idx) -> t(*)",
-        listSelect,
-        aliasAnalysisFromSchema()),
-    Operator(
-        "aten::__getitem__.t(t[](a) list, int idx) -> t(*)",
-        listSelect,
-        aliasAnalysisFromSchema()),
-    Operator(
-        "aten::append.t(t[](a!) self, t(c -> *) el) -> t[](a!)",
-        listAppend,
-        aliasAnalysisFromSchema()),
-    Operator(
-        "aten::reverse.t(t[](a!) self) -> ()",
-        listReverse,
-        aliasAnalysisFromSchema()),
-    Operator(
-        "aten::extend.t(t[](a!) self, t[] other) -> ()",
-        listExtend,
-        aliasAnalysisFromSchema()),
-    Operator(
-        "aten::copy.t(t[](a) self) -> t[]",
-        listCopy,
-        aliasAnalysisFromSchema()),
-    Operator(
-        "aten::_set_item.t(t [](a!) l, int idx, t(b -> *) el) -> t[](a!)",
-        listSetItem,
-        aliasAnalysisFromSchema()),
-    Operator(
-        "aten::clear.t(t[](a!) self) -> ()",
-        listClear,
-        aliasAnalysisFromSchema()),
-    Operator(
-        "aten::Delete.t(t[](a!) self, int idx) -> ()",
-        listDelete,
-        aliasAnalysisFromSchema()),
-    Operator(
-        "aten::insert.t(t[](a!) self, int idx, t(b -> *) el) -> ()",
-        listInsert,
-        aliasAnalysisFromSchema()),
-    Operator(
-        "aten::pop.t(t[](a!) self, int idx=-1) -> t(*)",
-        listPop,
-        aliasAnalysisFromSchema()),
-    Operator(
-        "aten::add.t(t[] a, t[] b) -> t[]",
-        listAdd,
-        aliasAnalysisFromSchema()),
-    Operator(
-        "aten::add_.t(t[](a!) self, t[] b) -> t[]",
-        listInplaceAdd,
-        aliasAnalysisFromSchema()),
-    Operator(
-        "aten::slice.t(t[] l, int start, int end=9223372036854775807, int step=1) -> t[]",
-        listSlice,
-        aliasAnalysisFromSchema()),
-    Operator("aten::list.t(t[] l) -> t[]", listList, aliasAnalysisFromSchema()),
-    Operator(
-        "aten::mul.left_t(t[] l, int n) -> t[]",
-        listMulIntLeft,
-        aliasAnalysisFromSchema()),
-    Operator(
-        "aten::mul.right_(int n, t[] l) -> t[]",
-        listMulIntRight,
-        aliasAnalysisFromSchema()),
-    Operator(
-        "aten::mul_.t(t[](a!) l, int n) -> t[](a!)",
-        listMulIntLeftInPlace,
-        aliasAnalysisFromSchema()),
-
-    Operator("aten::len.t(t[] a) -> int", listLen, aliasAnalysisFromSchema()),
-
-    // registered as Any[] so that heterogenous tuples can be called with len()
-    Operator(
-        "aten::len.any(Any[] a) -> int",
-        listLen,
-        aliasAnalysisFromSchema()),
-
-// these ops have a specialized implementation for the list element type
-#define CREATE_SPECIALIZED_LIST_OPS(decl_type, value_type) \
-  Operator(                                                \
-      "aten::remove." decl_type "(" decl_type              \
-      "[](a!) self,                                                           \
-        " decl_type " el) -> ()",                          \
-      listRemove<value_type>,                              \
-      aliasAnalysisFromSchema()),                          \
-      Operator(                                            \
-          "aten::index." decl_type "(" decl_type           \
-          "[] self,                                                               \
-        " decl_type " el) -> int",                         \
-          listIndex<value_type>,                           \
-          aliasAnalysisFromSchema()),                      \
-      Operator(                                            \
-          "aten::count." decl_type "(" decl_type           \
-          "[] self,                                                               \
-        " decl_type " el) -> int",                         \
-          listCount<value_type>,                           \
-          aliasAnalysisFromSchema()),
-
-    CREATE_SPECIALIZED_LIST_OPS("int", int64_t)
-        CREATE_SPECIALIZED_LIST_OPS("float", double)
-            CREATE_SPECIALIZED_LIST_OPS("bool", bool)
-                CREATE_SPECIALIZED_LIST_OPS("Tensor", at::Tensor)
-
-// these ops are not defined for Tensor
-#define CREATE_COMPARATOR_LIST_OPS_SPECIALIZED(decl_type, value_type)         \
-  Operator(                                                                   \
-      "prim::min." decl_type "(" decl_type "[] l, " decl_type                 \
-      "[] r) -> " decl_type "[]",                                             \
-      minList<value_type>,                                                    \
-      aliasAnalysisFromSchema()),                                             \
-      Operator(                                                               \
-          "prim::max." decl_type "(" decl_type "[] l, " decl_type             \
-          "[] r) -> " decl_type "[]",                                         \
-          maxList<value_type>,                                                \
-          aliasAnalysisFromSchema()),                                         \
-      Operator(                                                               \
-          "prim::min.self_" decl_type "(" decl_type "[] self) -> " decl_type, \
-          listMin<value_type>,                                                \
-          aliasAnalysisFromSchema()),                                         \
-      Operator(                                                               \
-          "prim::max.self_" decl_type "(" decl_type "[] self) -> " decl_type, \
-          listMax<value_type>,                                                \
-          aliasAnalysisFromSchema()),
-                    CREATE_COMPARATOR_LIST_OPS_SPECIALIZED("int", int64_t)
-                        CREATE_COMPARATOR_LIST_OPS_SPECIALIZED("float", double)
-                            CREATE_COMPARATOR_LIST_OPS_SPECIALIZED("bool", bool)
-
-#undef CREATE_GENERIC_LIST_OPS
-#undef CREATE_COMPARATOR_LIST_OPS_SPECIALIZED
-#undef CREATE_SPECIALIZED_LIST_OPS
-
-    // `listContains<T>` is not implemented for non-primitive types
-    // TODO: Add List[bool] once .to<c10::List<bool>> doesn't throw an error
-    Operator(
-        "aten::__contains__.int(int[] l, int item) -> bool",
-        listContains<int64_t>,
-        aliasAnalysisFromSchema()),
-    Operator(
-        "aten::__contains__.float(float[] l, float item) -> bool",
-        listContains<double>,
-        aliasAnalysisFromSchema()),
-    Operator(
-        "aten::__contains__.str(str[] l, str item) -> bool",
-        listContains<std::string>,
-        aliasAnalysisFromSchema()),
-    Operator(
-        "aten::sort.int(int[](a!) self, bool reverse=False) -> ()",
-        listSort<int64_t>,
-        aliasAnalysisFromSchema()),
-    Operator(
-        "aten::sort.float(float[](a!) self, bool reverse=False) -> ()",
-        listSort<double>,
-        aliasAnalysisFromSchema()),
-    Operator(
-        "aten::sort.Tensor(Tensor[](a!) self, bool reverse=False) -> ()",
-        listSort<at::Tensor>,
-        aliasAnalysisFromSchema()),
-    Operator(
-        "aten::sort.bool(bool[](a!) self, bool reverse=False) -> ()",
-        listSort<bool>,
-        aliasAnalysisFromSchema()),
-    Operator(
-        "aten::sorted.int(int[](a) input) -> (int[])",
-        listCopyAndSort<int64_t>,
-        aliasAnalysisFromSchema()),
-    Operator(
-        "aten::sorted.float(float[](a) input) -> (float[])",
-        listCopyAndSort<double>,
-        aliasAnalysisFromSchema()),
-    Operator(
-        "aten::sorted.Tensor(Tensor[](a) input) -> (Tensor[])",
-        listCopyAndSort<at::Tensor>,
-        aliasAnalysisFromSchema()),
-    Operator(
-        "aten::sorted.bool(bool[](a) input) -> (bool[])",
-        listCopyAndSort<bool>,
-        aliasAnalysisFromSchema()),
-
-    Operator(
-        "aten::eq.int_list(int[] a, int[] b) -> bool",
-        listEq<int64_t>,
-        aliasAnalysisFromSchema()),
-    Operator(
-        "aten::eq.float_list(float[] a, float[] b) -> bool",
-        listEq<double>,
-        aliasAnalysisFromSchema()),
-    Operator(
-        "aten::eq.Tensor_list(Tensor[] a, Tensor[] b) -> bool",
-        listEq<at::Tensor>,
-        aliasAnalysisFromSchema()),
-    Operator(
-        "aten::eq.bool_list(bool[] a, bool[] b) -> bool",
-        listEq<bool>,
-        aliasAnalysisFromSchema()),
-    Operator(
-        "aten::ne.int_list(int[] a, int[] b) -> bool",
-        listNe<int64_t>,
-        aliasAnalysisFromSchema()),
-    Operator(
-        "aten::ne.float_list(float[] a, float[] b) -> bool",
-        listNe<double>,
-        aliasAnalysisFromSchema()),
-    Operator(
-        "aten::ne.Tensor_list(Tensor[] a, Tensor[] b) -> bool",
-        listNe<at::Tensor>,
-        aliasAnalysisFromSchema()),
-    Operator(
-        "aten::ne.bool_list(bool[] a, bool[] b) -> bool",
-        listNe<bool>,
-        aliasAnalysisFromSchema()),
-
-#define DEFINE_CONVERT_BASE_OP(op_name, prefix, char_op) \
-  Operator(                                              \
-      #op_name "(int i) -> str",                         \
-      [](Stack& stack) {                                 \
-        auto i = pop(stack).toInt();                     \
-        std::stringstream ss;                            \
-        if (i < 0) {                                     \
-          ss << "-";                                     \
-          i = -i;                                        \
-        }                                                \
-        ss << "0" << prefix << char_op << i;             \
-        push(stack, ss.str());                           \
-        return 0;                                        \
-      },                                                 \
-      aliasAnalysisFromSchema())
-
-    DEFINE_CONVERT_BASE_OP(aten::hex, "x", std::hex),
-    DEFINE_CONVERT_BASE_OP(aten::oct, "o", std::oct),
-
-    Operator(
-        "aten::bin(int i) -> str",
-        [](Stack& stack) {
-          auto i = pop(stack).toInt();
-          std::stringstream ss;
-          if (i == 0) {
-            push(stack, "0b0");
-          } else {
-            if (i < 0) {
-              ss << "-";
-              i = -i;
-            }
-            std::string str = std::bitset<8 * sizeof(i)>(i).to_string();
-            str.erase(0, std::min(str.find_first_not_of('0'), str.size() - 1));
-            ss << "0b" << str;
-            push(stack, ss.str());
-          }
-          return 0;
-        },
-        aliasAnalysisFromSchema()),
-    // TODO: deprecate this in favor of aten::getelem
-    Operator(
-        "prim::StringIndex(str string, int index) -> str",
-        [](Stack& stack) {
-          auto index = pop(stack).toInt();
-          auto string = pop(stack).toStringRef();
-          auto norm_index = normalizeIndex(index, string.size());
-          char c = string.at(norm_index);
-          push(stack, std::string(&c, 1));
-          return 0;
-        },
-        aliasAnalysisFromSchema()),
-    Operator(
-        "aten::ord(str string) -> int",
-        [](Stack& stack) {
-          auto string = pop(stack).toStringRef();
-          TORCH_CHECK(
-              string.size() == 1,
-              "String for ord() must be 1 character, found ",
-              string.size());
-          uint8_t ord = string.at(0);
-          push(stack, int64_t(ord));
-          return 0;
-        },
-        aliasAnalysisFromSchema()),
-    Operator(
-        "aten::chr(int i) -> str",
-        [](Stack& stack) {
-          auto i = pop(stack).toInt();
-          std::stringstream ss;
-          TORCH_CHECK(
-              i >= 0 && i < 1114111,
-              "chr() arg not in range(0x110000), found ",
-              i);
-          char c = i;
-          ss << c;
-          push(stack, ss.str());
-          return 0;
-        },
-        aliasAnalysisFromSchema()),
-#define CREATE_COPY_OP(other_type, c_type)                                 \
-  Operator(                                                                \
-      "aten::copy_(Tensor(a!) self, " #other_type " other) -> Tensor(a!)", \
-      [](Stack& stack) {                                                   \
-        at::Tensor t;                                                      \
-        c_type other;                                                      \
-        pop(stack, t, other);                                              \
-        std::move(t) = other; /* NOLINT(bugprone-use-after-move) */        \
-        push(stack, std::move(t)); /* NOLINT(bugprone-use-after-move) */   \
-        return 0;                                                          \
-      },                                                                   \
-      aliasAnalysisFromSchema())
-
-    CREATE_COPY_OP(Tensor, at::Tensor),
-    CREATE_COPY_OP(int, int64_t),
-    CREATE_COPY_OP(float, double),
-#undef CREATE_COPY_OP
-
-    DEFINE_BINARY_OP(aten::add, a + b),
-    DEFINE_BINARY_OP(aten::sub, a - b),
-    DEFINE_BINARY_OP(aten::mul, a* b),
-
-    // int ** int produces a float, because negative exponents produce float
-    // results
-    DEFINE_GENERIC_OP(
-        aten::pow,
-        static_cast<double>(pow(a, b)),
-        static_cast<double>(pow(a, b)),
-        float,
-        float),
-    DEFINE_INT_FLOAT_OP(aten::pow, pow(a, b), float),
-    DEFINE_SCALAR_BINARY_OP(
-        aten::pow,
-        static_cast<double>(pow(a, b)),
-        static_cast<double>(pow(a, b)),
-        float),
-
-    DEFINE_BINARY_OP(aten::pow, pow(a, b)),
-    // min and max are in prim:: because there is a difference between
-    // the python builtin 'min' and 'torch.min'
-    DEFINE_BINARY_OP(prim::min, a < b ? a : b),
-    DEFINE_BINARY_OP(prim::max, a > b ? a : b),
-
-    // Pass in two ops for handling int and float separately as % in C++ only
-    // works for int The modulus calculation is different between C++ and Python
-    // (on negative), we preserve the python behavior as it's more common and
-    // match python syntax, hence the conversion.
-    DEFINE_GENERIC_OP(
-        aten::remainder,
-        (b + (a % b)) % b,
-        fmod((b + fmod(a, b)), b),
-        int,
-        float),
-    DEFINE_INT_FLOAT_OP(aten::remainder, fmod((b + fmod(a, b)), b), float),
-    DEFINE_SCALAR_BINARY_OP(
-        aten::remainder,
-        (b + (a % b)) % b,
-        fmod((b + fmod(a, b)), b),
-        Scalar),
-
-    DEFINE_GENERIC_OP(
-        aten::floordiv,
-        floordiv(a, b),
-        std::floor(a / b),
-        int,
-        float),
-    DEFINE_INT_FLOAT_OP(aten::floordiv, std::floor(a / b), float),
-    DEFINE_SCALAR_BINARY_OP(
-        aten::floordiv,
-        floordiv(a, b),
-        std::floor(a / b),
-        Scalar),
-
-    // NB: This is the python truediv operation
-    DEFINE_GENERIC_OP(
-        aten::div,
-        static_cast<double>(a) / static_cast<double>(b),
-        a / b,
-        float,
-        float),
-    DEFINE_SCALAR_BINARY_OP(
-        aten::div,
-        static_cast<double>(a) / static_cast<double>(b),
-        a / b,
-        float),
-
-    // only used in loop unrolling, not exposed to end users
-    DEFINE_INT_OP(aten::__round_to_zero_floordiv, a / b),
-
-    // only used internally in range() translation
-    Operator(
-        "aten::__range_length(int lo, int hi, int step) -> int",
-        [](Stack& stack) {
-          int64_t lo, hi, step;
-          pop(stack, lo, hi, step);
-          // error handling when step_val = 0 during runtime
-          if (step == 0) {
-            throw std::runtime_error("range() arg 3 must not be zero");
-          }
-          if (step > 0 && lo < hi)
-            push(stack, 1 + (hi - 1 - lo) / step);
-          else if (step < 0 && lo > hi)
-            push(stack, 1 + (lo - 1 - hi) / (0 - step));
-          else
-            push(stack, 0);
-          return 0;
-        },
-        aliasAnalysisFromSchema()),
-    Operator(
-        "aten::__derive_index(int index, int start, int step) -> int",
-        [](Stack& stack) {
-          int64_t index, start, step;
-          pop(stack, index, start, step);
-          push(stack, start + index * step);
-          return 0;
-        },
-        aliasAnalysisFromSchema()),
-
-    DEFINE_INT_OP(aten::__and__, a& b),
-    DEFINE_INT_OP(aten::__or__, a | b),
-    DEFINE_INT_OP(aten::__xor__, a ^ b),
-    DEFINE_INT_OP(aten::__lshift__, a << b),
-    DEFINE_INT_OP(aten::__rshift__, a >> b),
-
-    DEFINE_UNARY_OP(aten::floor, floor(a), int, int),
-    DEFINE_UNARY_OP(aten::ceil, ceil(a), int, int),
-    DEFINE_UNARY_OP(aten::round, std::round(a), float, float),
-    DEFINE_UNARY_OP(aten::log, std::log(a), float, float),
-    DEFINE_BINARY_FLOAT_OP(aten::log, std::log(a) / std::log(b)),
-    DEFINE_UNARY_OP(aten::log1p, std::log1p(a), float, float),
-    DEFINE_UNARY_OP(aten::log10, std::log10(a), float, float),
-    DEFINE_UNARY_OP(aten::exp, std::exp(a), float, float),
-    DEFINE_UNARY_OP(aten::sqrt, std::sqrt(a), float, float),
-    DEFINE_UNARY_OP(aten::acos, std::acos(a), float, float),
-    DEFINE_UNARY_OP(aten::asin, std::asin(a), float, float),
-    DEFINE_UNARY_OP(aten::atan, std::atan(a), float, float),
-    DEFINE_BINARY_FLOAT_OP(aten::atan2, std::atan2(a, b)),
-    DEFINE_UNARY_OP(aten::cos, std::cos(a), float, float),
-    DEFINE_UNARY_OP(aten::sin, std::sin(a), float, float),
-    DEFINE_UNARY_OP(aten::tan, std::tan(a), float, float),
-    DEFINE_UNARY_OP(aten::asinh, std::asinh(a), float, float),
-    DEFINE_UNARY_OP(aten::atanh, std::atanh(a), float, float),
-    DEFINE_UNARY_OP(aten::acosh, std::acosh(a), float, float),
-    DEFINE_UNARY_OP(aten::sinh, std::sinh(a), float, float),
-    DEFINE_UNARY_OP(aten::cosh, std::cosh(a), float, float),
-    DEFINE_UNARY_OP(aten::tanh, std::tanh(a), float, float),
-    DEFINE_UNARY_OP(aten::degrees, degrees(a), float, float),
-    DEFINE_UNARY_OP(aten::radians, radians(a), float, float),
-    DEFINE_BINARY_FLOAT_OP(aten::fmod, std::fmod(a, b)),
-    DEFINE_UNARY_INT_OP(aten::factorial, factorial(a), int),
-    DEFINE_UNARY_FLOAT_OP(aten::isnan, std::isnan(a), bool),
-    DEFINE_UNARY_FLOAT_OP(aten::isfinite, std::isfinite(a), bool),
-    DEFINE_UNARY_FLOAT_OP(aten::isinf, std::isinf(a), bool),
-    Operator(
-        "aten::modf(float a) -> (float, float)",
-        [](Stack& stack) {
-          double a;
-          pop(stack, a);
-          double b, c;
-          b = modf(a, &c);
-          push(stack, b, c);
-          return 0;
-        },
-        aliasAnalysisFromSchema()),
-    Operator(
-        "aten::frexp(float a) -> (float, int)",
-        [](Stack& stack) {
-          double a;
-          pop(stack, a);
-          double m;
-          int e;
-          m = std::frexp(a, &e);
-          push(stack, m, e);
-          return 0;
-        },
-        aliasAnalysisFromSchema()),
-    Operator(
-        "aten::ldexp(float x, int i) -> float",
-        [](Stack& stack) {
-          double a;
-          int64_t b;
-          pop(stack, a, b);
-          push(stack, std::ldexp(a, b));
-          return 0;
-        },
-        aliasAnalysisFromSchema()),
-    DEFINE_BINARY_FLOAT_OP(aten::mathremainder, std::remainder(a, b)),
-
-    // TODO: move abs to aten namespace because it's schematized!
-    DEFINE_UNARY_OP(prim::abs, std::abs(a), int, float),
-    Operator(
-        "prim::abs(Tensor x) -> Tensor",
-        [](Stack& stack) {
-          at::Tensor x;
-          pop(stack, x);
-          push(stack, x.abs());
-          return 0;
-        },
-        aliasAnalysisFromSchema()),
-=======
->>>>>>> 16104c93
 
 namespace torch {
 namespace jit {
