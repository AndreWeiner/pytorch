#include <ATen/core/OpsAlreadyMovedToC10.h>
#include <ATen/core/dispatch/Dispatcher.h>
#include <torch/csrc/autograd/record_function.h>
#include <torch/csrc/jit/frontend/tracer.h>
#include <torch/csrc/jit/ir/ir.h>
#include <torch/csrc/jit/runtime/operator.h>
#include <unordered_set>

namespace torch {
namespace jit {

namespace {

// TODO This currently only handles tensors with requires_grad==False correctly.
//      It should also handle autograd.
Operator createOperatorFromC10(const c10::OperatorHandle& op) {
  return Operator(op, [op](Stack& stack) {
<<<<<<< HEAD
=======
    RECORD_FUNCTION(op.schema().name(), stack);
>>>>>>> 170af5d5
    const auto input_size = op.schema().arguments().size();
    const auto output_size = op.schema().returns().size();

    Node* node = nullptr;
    std::shared_ptr<jit::tracer::TracingState> tracer_state;

    // trace the input before unwrapping, otherwise we may lose
    // the input information
    if (jit::tracer::isTracing()) {
      tracer_state = jit::tracer::getTracingState();
      auto symbol = Symbol::fromQualString(op.schema().name());
      const auto& graph = tracer::getTracingState()->graph;
      node = graph->create(symbol, 0);
      tracer::recordSourceLocation(node);
      const auto& args = op.schema().arguments();
      int i = 0;
      for (auto iter = stack.end() - input_size; iter != stack.end();
           ++iter, ++i) {
        // TODO we need to refactor graph APIs (e.g., addInputs)
        // appropriately; after that, we can get rid of the giant if-else
        // block we will clean this tech debt together in the following PRs
        auto type = args[i].type();
        if (type->kind() == TypeKind::OptionalType) {
          if (iter->isNone()) {
            Value* none = graph->insertNode(graph->createNone())->output();
            node->addInput(none);
            continue;
          } else {
            type = type->expect<OptionalType>()->getElementType();
          }
        }
        if (type->isSubtypeOf(TensorType::get())) {
          AT_ASSERT(iter->isTensor());
          tracer::addInputs(node, args[i].name().c_str(), iter->toTensor());
        } else if (type->kind() == TypeKind::FloatType) {
          AT_ASSERT(iter->isDouble());
          tracer::addInputs(node, args[i].name().c_str(), iter->toDouble());
        } else if (type->kind() == TypeKind::IntType) {
          AT_ASSERT(iter->isInt());
          tracer::addInputs(node, args[i].name().c_str(), iter->toInt());
        } else if (type->kind() == TypeKind::BoolType) {
          AT_ASSERT(iter->isBool());
          tracer::addInputs(node, args[i].name().c_str(), iter->toBool());
        } else if (type->kind() == TypeKind::StringType) {
          AT_ASSERT(iter->isString());
          tracer::addInputs(node, args[i].name().c_str(), iter->toStringRef());
        } else if (type->kind() == TypeKind::NumberType) {
          tracer::addInputs(node, args[i].name().c_str(), iter->toScalar());
        } else if (type->kind() == TypeKind::ListType) {
          const auto& elem_type = type->expect<ListType>()->getElementType();
          if (elem_type->isSubtypeOf(TensorType::get())) {
            AT_ASSERT(iter->isTensorList());
            auto list = iter->toTensorVector();
            tracer::addInputs(node, args[i].name().c_str(), list);
          } else if (elem_type->kind() == TypeKind::FloatType) {
            AT_ASSERT(iter->isDoubleList());
            // NB: now, tracer doesn't support tracing double list. We add
            // special handling here, since in our case, we assume that all the
            // doubles in the list are constants
            auto value = iter->toDoubleVector();
            std::vector<Value*> info(value.size());
            for (size_t value_index = 0; value_index < value.size();
                 ++value_index) {
              info[value_index] = graph->insertConstant(value[value_index]);
              tracer::recordSourceLocation(info[value_index]->node());
            }
            node->addInput(
                graph
                    ->insertNode(graph->createList(jit::FloatType::get(), info))
                    ->output());
          } else if (elem_type->kind() == TypeKind::IntType) {
            AT_ASSERT(iter->isIntList());
            tracer::addInputs(
                node, args[i].name().c_str(), iter->toIntVector());
          } else if (elem_type->kind() == TypeKind::BoolType) {
            AT_ASSERT(iter->isBoolList());
            tracer::addInputs(
                node, args[i].name().c_str(), iter->toBoolList().vec());
          } else {
            throw std::runtime_error(
                "unsupported input list type: " + elem_type->str());
          }
        } else if (iter->isObject()) {
          tracer::addInputs(node, args[i].name().c_str(), iter->toObject());
        } else {
          throw std::runtime_error("unsupported input type: " + type->str());
        }
      }
      graph->insertNode(node);

      jit::tracer::setTracingState(nullptr);
    }

#ifdef USE_STATIC_DISPATCH
    {
      at::AutoNonVariableTypeMode non_var_type_mode(true);
      c10::Dispatcher::singleton().callBoxed(op, &stack);
    }
#else
      c10::Dispatcher::singleton().callBoxed(op, &stack);
#endif // USE_STATIC_DISPATCH

    if (tracer_state) {
      jit::tracer::setTracingState(std::move(tracer_state));
      int i = 0;
      for (auto iter = stack.end() - output_size; iter != stack.end();
           ++iter, ++i) {
        const auto& type = op.schema().returns()[i].type();
        if (type->isSubtypeOf(TensorType::get())) {
          AT_ASSERT(iter->isTensor());
          tracer::addOutput(node, iter->toTensor());
        } else if (type->kind() == TypeKind::ListType) {
          const auto& elem_type = type->expect<ListType>()->getElementType();
          if (elem_type->isSubtypeOf(TensorType::get())) {
            AT_ASSERT(iter->isTensorList());
            tracer::addOutput(node, iter->toTensorList());
          } else {
            throw std::runtime_error(
                "unsupported ouptut list type: " + elem_type->str());
          }
        } else {
          throw std::runtime_error("unsupported output type: " + type->str());
        }
      }
    }

    return 0;
  });
}

class RegistrationListener final : public c10::OpRegistrationListener {
 public:
  void onOperatorRegistered(const c10::OperatorHandle& op) override {
    if (at::is_aten_op(op.schema().operator_name())) {
      // Ignore ATen ops for now because they have their own code
      // to expose them to JIT in register_aten_ops.cpp
      // TODO Remove register_aten_ops.cpp and also use this registration here
      return;
    }
    torch::jit::registerOperator(createOperatorFromC10(op));
  }

  void onOperatorDeregistered(const c10::OperatorHandle& op) override {
    if (at::is_aten_op(op.schema().operator_name())) {
      return;
    }
    torch::jit::deregisterOperator(op.schema());
  }
};

struct Registerer final {
  // this immediately calls the listener on all existing ops,
  // and calls it in future whenever a new op is registered
  Registerer()
      : listenerRAII(c10::Dispatcher::singleton().addRegistrationListener(
            std::make_unique<RegistrationListener>())) {}
  c10::RegistrationHandleRAII listenerRAII;
};

Registerer& registerer() {
  static Registerer registerer;
  return registerer;
}

// global instance to run its constructor on startup
Registerer& dummy = registerer();

} // namespace

void ensure_c10_registerer_defined() {
  registerer();
}

} // namespace jit
} // namespace torch<|MERGE_RESOLUTION|>--- conflicted
+++ resolved
@@ -15,10 +15,6 @@
 //      It should also handle autograd.
 Operator createOperatorFromC10(const c10::OperatorHandle& op) {
   return Operator(op, [op](Stack& stack) {
-<<<<<<< HEAD
-=======
-    RECORD_FUNCTION(op.schema().name(), stack);
->>>>>>> 170af5d5
     const auto input_size = op.schema().arguments().size();
     const auto output_size = op.schema().returns().size();
 
