--- conflicted
+++ resolved
@@ -305,13 +305,9 @@
 
 C10_EXPORT OperatorName parseName(const std::string& name) {
   auto parsed = parseSchemaOrName(name);
-<<<<<<< HEAD
-  TORCH_CHECK(parsed.is_left(), "Tried to parse an operator name but function schema was given");
-=======
   TORCH_CHECK(
       parsed.is_left(),
       "Tried to parse an operator name but function schema was given");
->>>>>>> b5c5dcb0
   return parsed.left();
 }
 
