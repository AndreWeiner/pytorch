#include <ATen/ATen.h>
#include <ATen/TypeDefault.h>
#include <ATen/core/op_registration/op_registration.h>
#include <ATen/core/stack.h>
#include <torch/csrc/autograd/function.h>

using Stack = std::vector<c10::IValue>;
using at::Scalar;
using at::Tensor;
using torch::jit::drop;
using torch::jit::pack;
using torch::jit::peek;
using torch::jit::pop;
using torch::jit::push;
using namespace torch::autograd;
using namespace c10;

namespace torch {
namespace autograd {
namespace VariableType {
Tensor mul_Tensor(const Tensor& self, const Tensor& other);
Tensor add_Scalar(const Tensor& self, Scalar other, Scalar alpha);
Tensor conv2d(
    const Tensor& input,
    const Tensor& weight,
    const Tensor& bias,
    IntArrayRef stride,
    IntArrayRef padding,
    IntArrayRef dilation,
    int64_t groups);
Tensor view(const Tensor& self, IntArrayRef size);
Tensor log_softmax_int(
    const Tensor& self,
    int64_t dim,
    c10::optional<ScalarType> dtype);
Tensor dropout(const Tensor& input, double p, bool train);
Tensor feature_dropout(const Tensor& input, double p, bool train);
Tensor max_pool2d(
    const Tensor& self,
    IntArrayRef kernel_size,
    IntArrayRef stride,
    IntArrayRef padding,
    IntArrayRef dilation,
    bool ceil_mode);
Tensor relu(const Tensor& self);
Tensor t(const Tensor& self);
Tensor addmm(
    const Tensor& self,
    const Tensor& mat1,
    const Tensor& mat2,
    Scalar beta,
    Scalar alpha);
} // namespace VariableType
} // namespace autograd
} // namespace torch

namespace {
at::Tensor toOptionalTensor(const c10::IValue& v) {
  if (v.isNone()) {
    return at::Tensor();
  }
  return v.toTensor();
}

void conv2d_kernel(const c10::OperatorHandle& op, Stack* stack) {
  auto input = std::move(peek(*stack, 0, 7)).toTensor();
  auto weight = (std::move(peek(*stack, 1, 7))).toTensor();
  auto bias = toOptionalTensor((std::move(peek(*stack, 2, 7))));
  RECORD_FUNCTION(
      "conv2d",
      std::vector<c10::IValue>({input, weight, bias}),
      Node::peek_at_next_sequence_nr());
  auto result_ = VariableType::conv2d(
      input,
      weight,
      bias,
      (std::move(peek(*stack, 3, 7))).toIntVector(),
      (std::move(peek(*stack, 4, 7))).toIntVector(),
      (std::move(peek(*stack, 5, 7))).toIntVector(),
      (std::move(peek(*stack, 6, 7))).toInt());
  drop(*stack, 7);
  pack(*stack, std::move(result_));
}

void view_kernel(const c10::OperatorHandle& op, Stack* stack) {
  auto self = (std::move(peek(*stack, 0, 2))).toTensor();
  auto size = (std::move(peek(*stack, 1, 2))).toIntVector();
  auto result_ = torch::autograd::VariableType::view(self, size);
  drop(*stack, 2);
  pack(*stack, std::move(result_));
}

void log_softmax_kernel(const c10::OperatorHandle& op, Stack* stack) {
  auto self = (std::move(peek(*stack, 0, 3))).toTensor();
  auto dim = (std::move(peek(*stack, 1, 3))).toInt();
  auto dtype = (std::move(peek(*stack, 2, 3))).toOptional<c10::ScalarType>();
  auto result_ =
      torch::autograd::VariableType::log_softmax_int(self, dim, dtype);
  drop(*stack, 3);
  pack(*stack, std::move(result_));
}

// NB! This is _aten, not aten!!!
<<<<<<< HEAD
static auto registry = torch::import()
  .impl("_aten::add.Scalar",       torch::dispatch_autograd(torch::autograd::VariableType::add_Scalar))
  .impl("_aten::mul.Tensor",       torch::dispatch_autograd(torch::autograd::VariableType::mul_Tensor))
  .impl("_aten::conv2d",           torch::dispatch_autograd(CppFunction::makeFromBoxedFunction<conv2d_kernel>()))
  .impl("_aten::dropout",          torch::dispatch_autograd(VariableType::dropout))
  .impl("_aten::feature_dropout",  torch::dispatch_autograd(VariableType::feature_dropout))
  .impl("_aten::log_softmax.int",  torch::dispatch_autograd(CppFunction::makeFromBoxedFunction<log_softmax_kernel>()))
  .impl("_aten::max_pool2d",       torch::dispatch_autograd(
      [](const Tensor & self, c10::List<int64_t> kernel_size, c10::List<int64_t> stride,
         c10::List<int64_t> padding, c10::List<int64_t> dilation, bool ceil_mode=false) {
            return VariableType::max_pool2d(self, kernel_size.vec(), stride.vec(), padding.vec(), dilation.vec(), ceil_mode);
      }))
  .impl("_aten::relu",             torch::dispatch_autograd(VariableType::relu))
  .impl("_aten::view",             torch::dispatch_autograd(CppFunction::makeFromBoxedFunction<view_kernel>()))
  .impl("_aten::t",                torch::dispatch_autograd(VariableType::t))
  .impl("_aten::addmm",            torch::dispatch_autograd(VariableType::addmm))
;
=======
static auto registry =
    torch::import()
        .impl(
            "_aten::add.Scalar",
            torch::dispatch_autograd(torch::autograd::VariableType::add_Scalar))
        .impl(
            "_aten::mul.Tensor",
            torch::dispatch_autograd(torch::autograd::VariableType::mul_Tensor))
        .impl(
            "_aten::conv2d",
            torch::dispatch_autograd(
                CppFunction::makeFromBoxedFunction<conv2d_kernel>()))
        .impl("_aten::dropout", torch::dispatch_autograd(VariableType::dropout))
        .impl(
            "_aten::feature_dropout",
            torch::dispatch_autograd(VariableType::feature_dropout))
        .impl(
            "_aten::log_softmax.int",
            torch::dispatch_autograd(
                CppFunction::makeFromBoxedFunction<log_softmax_kernel>()))
        .impl(
            "_aten::max_pool2d",
            torch::dispatch_autograd([](const Tensor& self,
                                        c10::List<int64_t> kernel_size,
                                        c10::List<int64_t> stride,
                                        c10::List<int64_t> padding,
                                        c10::List<int64_t> dilation,
                                        bool ceil_mode = false) {
              return VariableType::max_pool2d(
                  self,
                  kernel_size.vec(),
                  stride.vec(),
                  padding.vec(),
                  dilation.vec(),
                  ceil_mode);
            }))
        .impl("_aten::relu", torch::dispatch_autograd(VariableType::relu))
        .impl(
            "_aten::view",
            torch::dispatch_autograd(
                CppFunction::makeFromBoxedFunction<view_kernel>()))
        .impl("_aten::t", torch::dispatch_autograd(VariableType::t))
        .impl("_aten::addmm", torch::dispatch_autograd(VariableType::addmm));
>>>>>>> b5c5dcb0
} // anonymous namespace<|MERGE_RESOLUTION|>--- conflicted
+++ resolved
@@ -101,25 +101,6 @@
 }
 
 // NB! This is _aten, not aten!!!
-<<<<<<< HEAD
-static auto registry = torch::import()
-  .impl("_aten::add.Scalar",       torch::dispatch_autograd(torch::autograd::VariableType::add_Scalar))
-  .impl("_aten::mul.Tensor",       torch::dispatch_autograd(torch::autograd::VariableType::mul_Tensor))
-  .impl("_aten::conv2d",           torch::dispatch_autograd(CppFunction::makeFromBoxedFunction<conv2d_kernel>()))
-  .impl("_aten::dropout",          torch::dispatch_autograd(VariableType::dropout))
-  .impl("_aten::feature_dropout",  torch::dispatch_autograd(VariableType::feature_dropout))
-  .impl("_aten::log_softmax.int",  torch::dispatch_autograd(CppFunction::makeFromBoxedFunction<log_softmax_kernel>()))
-  .impl("_aten::max_pool2d",       torch::dispatch_autograd(
-      [](const Tensor & self, c10::List<int64_t> kernel_size, c10::List<int64_t> stride,
-         c10::List<int64_t> padding, c10::List<int64_t> dilation, bool ceil_mode=false) {
-            return VariableType::max_pool2d(self, kernel_size.vec(), stride.vec(), padding.vec(), dilation.vec(), ceil_mode);
-      }))
-  .impl("_aten::relu",             torch::dispatch_autograd(VariableType::relu))
-  .impl("_aten::view",             torch::dispatch_autograd(CppFunction::makeFromBoxedFunction<view_kernel>()))
-  .impl("_aten::t",                torch::dispatch_autograd(VariableType::t))
-  .impl("_aten::addmm",            torch::dispatch_autograd(VariableType::addmm))
-;
-=======
 static auto registry =
     torch::import()
         .impl(
@@ -163,5 +144,4 @@
                 CppFunction::makeFromBoxedFunction<view_kernel>()))
         .impl("_aten::t", torch::dispatch_autograd(VariableType::t))
         .impl("_aten::addmm", torch::dispatch_autograd(VariableType::addmm));
->>>>>>> b5c5dcb0
 } // anonymous namespace