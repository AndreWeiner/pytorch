--- conflicted
+++ resolved
@@ -57,11 +57,7 @@
     if bias is not None:
         bias = torch.quantize_linear(bias.dequantize(), weight.q_scale() * input.q_scale(), 0, torch.qint32)
     return torch.ops.quantized.linear(input, _packed_weight, bias, scale,
-<<<<<<< HEAD
-                                             zero_point)
-=======
                                       zero_point)
->>>>>>> ab53f618
 
 def conv2d(input, weight, bias,
            stride=1, padding=0, dilation=1, groups=1,
@@ -125,15 +121,9 @@
     if bias is not None:
         bias = torch.quantize_linear(bias.dequantize(), scale=weight.q_scale() * input.q_scale(), zero_point=0, dtype=torch.qint32)
     return torch.ops.quantized.conv2d(input.permute([0, 2, 3, 1]),
-<<<<<<< HEAD
-                                             prepacked_weight, bias,
-                                             stride, padding, dilation,
-                                             groups, scale, zero_point).permute([0, 3, 1, 2])
-=======
                                       prepacked_weight, bias,
                                       stride, padding, dilation,
                                       groups, scale, zero_point).permute([0, 3, 1, 2])
->>>>>>> ab53f618
 
 def max_pool2d(input, kernel_size, stride=None, padding=0, dilation=1,
                ceil_mode=False, return_indices=False):
