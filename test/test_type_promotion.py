--- conflicted
+++ resolved
@@ -482,12 +482,8 @@
         casting_result = dividend.to(torch.get_default_dtype()) / divisor.to(torch.get_default_dtype())
         self.assertEqual(casting_result, torch.true_divide(dividend, divisor))
 
-<<<<<<< HEAD
-    @dtypes(torch.float, torch.double, torch.bool, torch.short, torch.uint8, torch.int, torch.long)
-=======
     @onlyOnCPUAndCUDA
     @dtypes(torch.bool, torch.short, torch.uint8, torch.int, torch.long)
->>>>>>> 0d8447a9
     def test_true_divide_out(self, device, dtype):
         dividend = (torch.randn(5, device=device) * 100).to(dtype)
         divisor = torch.arange(1, 6, device=device).to(dtype)
