from __future__ import absolute_import, division, print_function, unicode_literals

import numpy as np
import unittest

import torch
import torch.jit
import torch.nn.functional as F
from torch.nn.modules.utils import _pair

from hypothesis import assume, given
from hypothesis import strategies as st
import hypothesis_utils as hu

<<<<<<< HEAD
from common_utils import TEST_WITH_UBSAN, TestCase, run_tests, IS_WINDOWS
from common_quantized import _quantize, _dequantize, _requantize, _calculate_dynamic_qparams
=======
from common_utils import TEST_WITH_UBSAN, TestCase, run_tests, IS_WINDOWS, IS_PPC
from common_quantized import _quantize, _dequantize, _requantize
>>>>>>> fba325be


# Make sure we won't have overflows from vpmaddubsw instruction used in FBGEMM.
# On the current Intel x86 architecture, we need to utilize vpmaddubsw instruction
# for the 8-bit int multiplication. This instruction vertically multiplies each
# unsigned 8-bit integer from a with the corresponding signed 8-bit integer from
# b, producing intermediate signed 16-bit integers. This function modifies the
# weights to eliminate the overflow on the signed 16-bit integers.
def avoid_vpmaddubsw_overflow_linear(
    batch_size, input_channels, output_channels, X, X_min, X_max, W, W_min, W_max
):
    for i, j in np.ndindex((batch_size, output_channels)):
        for k in range(0, input_channels // 2 * 2, 2):
            x0 = X[i, k] - X_min
            x1 = X[i, k + 1] - X_min
            w0 = W[j, k] - 128 - W_min
            w1 = W[j, k + 1] - 128 - W_min
            if x0 * w0 + x1 * w1 < -(1 << 15):
                w1_adjusted = (-(1 << 15) - float(x0) * w0) / x1
                W[j, k + 1] = int(w1_adjusted) + 128 + W_min
            elif x0 * w0 + x1 * w1 > (1 << 15) - 1:
                w1_adjusted = ((1 << 15) - 1 - float(x0) * w0) / x1
                W[j, k + 1] = int(w1_adjusted) + 128 + W_min

    # Go through the same loop again to double check we don't have any overflow
    for i, j in np.ndindex((batch_size, output_channels)):
        for k in range(0, input_channels // 2 * 2, 2):
            x0 = X[i, k] - X_min
            x1 = X[i, k + 1] - X_min
            w0 = W[j, k] - 128 - W_min
            w1 = W[j, k + 1] - 128 - W_min
            assert -(1 << 15) <= x0 * w0 + x1 * w1 < (1 << 15)


# Reference quantized Linear operator
def qlinear_ref(X_q, X_scale, X_zp, W_q, W_scale, W_zp, b_q, Y_scale, Y_zp):
    X_q = np.reshape(X_q, (-1, X_q.shape[X_q.ndim - 1]))
    row_offsets_ref = X_q.sum(axis=1).astype(np.int32).reshape((-1, 1))
    col_offsets_ref = W_q.sum(axis=1).astype(np.int32).reshape((1, -1))
    assert X_q.ndim == 2
    batch_size, input_channels = X_q.shape
    Prod_XqWq_ref = (
        np.matmul(X_q.astype(np.int32), W_q.astype(np.int32).T)
        - W_zp * row_offsets_ref
        - X_zp * col_offsets_ref
        + input_channels * X_zp * W_zp
    )
    if b_q is not None:
        Prod_XqWq_ref += b_q
    Y_q_ref = _quantize(Prod_XqWq_ref, Y_scale / (X_scale * W_scale), Y_zp)
    return Y_q_ref


class TestQuantizedOps(TestCase):
    """Computes the output shape given pooling parameters."""
    def _pool_output_shape(self, input_size, kernel_size, padding, stride,
                           dilation, ceiling_mode=False):
        if stride is None:
            stride = kernel_size
        output_size = (
            (input_size + 2 * padding - dilation * (kernel_size - 1) - 1
             + (stride - 1 if ceiling_mode else 0)) // stride + 1)
        if (padding > 0 and
                ((output_size - 1) * stride >= input_size + padding)):
            output_size += 1
        return output_size

    """Tests the correctness of the quantized::relu op."""
    @given(X=hu.tensor(shapes=hu.array_shapes(1, 5, 1, 5),
                       qparams=hu.qparams()))
    def test_qrelu(self, X):
        X, (scale, zero_point, torch_type) = X

        Y = X.copy()
        Y[Y < 0] = 0
        qY = torch.quantize_linear(torch.from_numpy(Y), scale=scale,
                                   zero_point=zero_point, dtype=torch_type)
        X = torch.from_numpy(X)
        qX = torch.quantize_linear(X, scale=scale, zero_point=zero_point,
                                   dtype=torch_type)

        ops_under_test = {
            'ops.quantized': torch.ops.quantized.relu,
            'native': torch.relu,
            'nn.functional': torch.nn.functional.relu
        }

        for name, op in ops_under_test.items():
            qY_hat = op(qX)
            self.assertEqual(qY, qY_hat, message="{} relu failed".format(name))

    """Tests the correctness of the add and add_relu op."""
    def test_qadd_relu_same_qparams(self):
        add_relu = torch.ops.quantized.add_relu
        add = torch.ops.quantized.add

        A = torch.arange(-25, 25, dtype=torch.float)
        B = torch.arange(-25, 25, dtype=torch.float)
        scale = 2.0
        zero_point = 127
        qA = torch.quantize_linear(A, scale=scale, zero_point=zero_point,
                                   dtype=torch.quint8)
        qB = torch.quantize_linear(B, scale=scale, zero_point=zero_point,
                                   dtype=torch.quint8)

        # Add ReLU ground truth
        C = (qA.dequantize() + qB.dequantize()).numpy()
        qC = _quantize(C, scale, zero_point)
        qC_hat = add(qA, qB, scale=scale, zero_point=zero_point)
        np.testing.assert_equal(qC, qC_hat.int_repr(),
                                "Quantized addition failed.")

        # Add + ReLU ground truth
        Crelu = C.copy()
        Crelu[C < 0] = 0
        qCrelu = _quantize(Crelu, scale, zero_point)
        qCrelu_hat = add_relu(qA, qB, scale=scale, zero_point=zero_point)
        np.testing.assert_equal(qCrelu, qCrelu_hat.int_repr(),
                                "Quantized addition with ReLU failed.")

    """Tests the correctness of the add and add_relu op."""
    def test_qadd_relu_different_qparams(self):
        add_relu = torch.ops.quantized.add_relu
        add = torch.ops.quantized.add

        A = torch.arange(-25, 25, dtype=torch.float)
        B = torch.arange(-25, 25, dtype=torch.float)
        scale_A = 3.0
        zero_point_A = 7
        scale_B = 5.0
        zero_point_B = 127

        scale_C = 0.5
        zero_point_C = 5

        qA = torch.quantize_linear(A, scale=scale_A, zero_point=zero_point_A,
                                   dtype=torch.quint8)
        qB = torch.quantize_linear(B, scale=scale_B, zero_point=zero_point_B,
                                   dtype=torch.quint8)

        # Add ground truth
        C = (qA.dequantize() + qB.dequantize()).numpy()
        qC = _quantize(C, scale_C, zero_point_C)
        qC_hat = add(qA, qB, scale=scale_C, zero_point=zero_point_C)
        np.testing.assert_equal(qC, qC_hat.int_repr(),
                                "Quantized addition failed.")

        # Add + ReLU ground truth
        Crelu = C.copy()
        Crelu[C < 0] = 0
        qCrelu = _quantize(Crelu, scale_C, zero_point_C)
        qCrelu_hat = add_relu(qA, qB, scale=scale_C, zero_point=zero_point_C)
        np.testing.assert_equal(qCrelu, qCrelu_hat.int_repr(),
                                "Quantized addition with ReLU failed.")

    """Tests max pool operation on quantized tensors."""
    @given(X=hu.tensor(shapes=hu.array_shapes(min_dims=3, max_dims=4,
                                              min_side=1, max_side=10),
                       qparams=hu.qparams()),
           kernel=st.sampled_from((3, 5, 7)),
           stride=st.sampled_from((None, 1, 2)),
           dilation=st.integers(1, 2),
           padding=st.integers(0, 2))
    def test_max_pool2d(self, X, kernel, stride, dilation, padding):
        X, (scale, zero_point, torch_type) = X
        # Check constraints
        assume(kernel // 2 >= padding)  # Kernel cannot be overhanging!
        iH, iW = X.shape[-2:]
        oH = self._pool_output_shape(iH, kernel, padding, stride, dilation)
        assume(oH > 0)
        oW = self._pool_output_shape(iW, kernel, padding, stride, dilation)
        assume(oW > 0)

        a = torch.from_numpy(X)
        a_pool = torch.nn.functional.max_pool2d(a, kernel_size=kernel,
                                                stride=stride,
                                                padding=padding, dilation=dilation)
        a_ref = torch.quantize_linear(a_pool, scale=scale,
                                      zero_point=zero_point, dtype=torch_type)
        a_ref = a_ref.dequantize()
        qa = torch.quantize_linear(a, scale=scale, zero_point=zero_point,
                                   dtype=torch_type)

        ops_under_test = {
            "torch": torch.max_pool2d,
            "nn.functional": torch.nn.functional.max_pool2d,
            "nn.quantized.functional": torch.nn.quantized.functional.max_pool2d
        }

        for name, op in ops_under_test.items():
            a_hat = op(qa, kernel_size=kernel, stride=stride, padding=padding,
                       dilation=dilation)
            self.assertEqual(a_ref, a_hat.dequantize(),
                             message="{} results are off".format(name))
        # Test the ops.quantized separately, because None is not treated.
        a_hat = torch.ops.quantized.max_pool2d(
            qa, kernel_size=_pair(kernel),
            stride=_pair(kernel if stride is None else stride),
            padding=_pair(padding), dilation=_pair(dilation))
        self.assertEqual(a_ref, a_hat.dequantize(),
                         message="ops.quantized.max_pool2d results are off")

    """Tests quantize concatenation (both fused and not)."""
    @given(X=hu.tensor(shapes=hu.array_shapes(min_dims=3, max_dims=4,
                                              min_side=1, max_side=10),
                       qparams=hu.qparams()),
           num=st.integers(1, 4),
           axis=st.integers(1, 4),
           relu=st.booleans())
    def test_cat(self, X, num, axis, relu):
        tensors_q = []
        tensors_ref = []
        X, (scale, zero_point, torch_type) = X
        assume(axis < X.ndim)
        X = torch.from_numpy(X)
        new_shape = np.array(X.shape)
        new_shape[axis] = 0
        for idx in range(num):
            tensors_q.append(torch.quantize_linear(X, scale, zero_point,
                                                   torch_type))
            tensors_ref.append(X)
            new_shape[axis] += tensors_ref[-1].shape[axis]

        cat_ref = torch.cat(tensors_ref, axis=axis)
        cat_ref = torch.quantize_linear(cat_ref, scale, zero_point, torch_type)
        cat_ref = cat_ref.dequantize()

        if relu:
            cat_ref = F.relu(cat_ref)
            q_cat_op = torch.ops.quantized.cat_relu
            q_cat_out_op = torch.ops.quantized.cat_relu_out
        else:
            q_cat_op = torch.ops.quantized.cat
            q_cat_out_op = torch.ops.quantized.cat_out

        cat_q = q_cat_op(tensors_q, axis=axis, scale=scale,
                         zero_point=zero_point)
        cat_q = cat_q.dequantize()
        np.testing.assert_equal(cat_ref.numpy(), cat_q.numpy())

        cat_q_out = torch._empty_affine_quantized(
            list(new_shape), scale=scale,
            zero_point=zero_point, dtype=torch_type)
        q_cat_out_op(tensors_q, axis=axis, out=cat_q_out)
        cat_q_out = cat_q_out.dequantize()
        np.testing.assert_equal(cat_ref.numpy(), cat_q_out.numpy())

        # Test the cat on per-channel quantized tensor.
        ch_axis = 1
        scales = torch.from_numpy(np.array([1.0] * X.shape[ch_axis]))
        scales = scales.to(torch.float64)
        zero_points = torch.from_numpy(np.array([0] * X.shape[ch_axis]))
        zero_points = zero_points.to(torch.long)
        tensors_q[0] = torch.quantize_linear_per_channel(
            X, scales, zero_points, axis=[ch_axis], dtype=torch_type)
        with self.assertRaisesRegex(RuntimeError, "supported.*cat"):
            cat_q = q_cat_op(tensors_q, axis=axis, scale=scale,
                             zero_point=zero_point)


@unittest.skipIf(
    TEST_WITH_UBSAN or not torch.fbgemm_is_cpu_supported(),
    " Quantized Linear requires FBGEMM. FBGEMM does not play"
    " well with UBSAN at the moment, so we skip the test if"
    " we are in a UBSAN environment.",
)
class TestDynamicQuantizedLinear(TestCase):
    """Tests the correctness of the dynamic quantized linear and linear_relu op."""
    @given(
        use_bias=st.booleans(),
        use_relu=st.booleans(),
    )
    def test_qlinear(self, use_bias, use_relu):
        batch_size = 1
        input_channels = 2
        output_channels = 2

        qlinear_prepack = torch.ops.quantized.fbgemm_linear_prepack
        if use_relu:
            qlinear_dynamic = torch.ops.quantized.fbgemm_linear_relu_dynamic
        else:
            qlinear_dynamic = torch.ops.quantized.fbgemm_linear_dynamic

        X_fp32 = torch.tensor([[100, -150]], dtype=torch.float)
        W_fp32 = torch.tensor([[-150, 100], [100, -150]], dtype=torch.float)
        b_fp32 = torch.tensor([13, -20], dtype=torch.float) if use_bias else None

        W_scale, W_zp = _calculate_dynamic_qparams(W_fp32, torch.qint8)
        W_q = torch.quantize_linear(W_fp32, scale=W_scale, zero_point=W_zp, dtype=torch.qint8)

        # Weight prepacking operator for dynamic quantized Linear
        W_prepack = qlinear_prepack(W_q)
        # Dynamic quantized Linear operator with prepacked weight
        Y_fp32 = qlinear_dynamic(X_fp32, W_prepack, b_fp32)

        Y_fp32_ref = F.linear(X_fp32, W_fp32, b_fp32)
        if use_relu:
            Y_fp32_ref[Y_fp32_ref < 0.0] = 0.0

        self.assertEqual(Y_fp32, Y_fp32_ref,
                         message="torch.ops.quantized.fbgemm_linear_dynamic results are off")


@unittest.skipIf(
    TEST_WITH_UBSAN or not torch.fbgemm_is_cpu_supported(),
    " Quantized Linear requires FBGEMM. FBGEMM does not play"
    " well with UBSAN at the moment, so we skip the test if"
    " we are in a UBSAN environment.",
)
class TestQuantizedLinear(unittest.TestCase):
    """Tests the correctness of the quantized linear and linear_relu op."""
    @given(batch_size=st.integers(1, 4),
           input_channels=st.integers(16, 32),
           output_channels=st.integers(4, 8),
           use_bias=st.booleans(),
           use_relu=st.booleans())
    def test_qlinear(self, batch_size, input_channels, output_channels, use_bias, use_relu):
        qlinear_prepack = torch.ops.quantized.fbgemm_linear_prepack
        if use_relu:
            qlinear = torch.ops.quantized.fbgemm_linear_relu
        else:
            qlinear = torch.ops.quantized.fbgemm_linear

        X_scale = 1.5
        X_zp = 5
        X_value_min = 0
        X_value_max = 225
        X_q0 = np.round(
            np.random.rand(batch_size, input_channels) * (X_value_max - X_value_min)
            + X_value_min
        ).astype(np.uint8)

        W_scale = 0.4
        W_zp = 2
        W_value_min = -128
        W_value_max = 127
        W_q0 = np.round(
            np.random.rand(output_channels, input_channels)
            * (W_value_max - W_value_min)
            + W_value_min
        ).astype(np.int8)

        b_value_min = -10
        b_value_max = 10
        b_q0 = np.round(
            np.random.rand(output_channels) * (b_value_max - b_value_min) + b_value_min
        ).astype(np.int32) if use_bias else None

        avoid_vpmaddubsw_overflow_linear(
            batch_size,
            input_channels,
            output_channels,
            X_q0,
            X_value_min,
            X_value_max,
            W_q0,
            W_value_min,
            W_value_max,
        )

        X = torch.from_numpy(_dequantize(X_q0, X_scale, X_zp)).to(dtype=torch.float)
        W = torch.from_numpy(_dequantize(W_q0, W_scale, W_zp)).to(dtype=torch.float)
        b = torch.from_numpy(_dequantize(b_q0, X_scale * W_scale, 0)).to(dtype=torch.float) if use_bias else None

        X_q = torch.quantize_linear(X, scale=X_scale, zero_point=X_zp, dtype=torch.quint8)
        W_q = torch.quantize_linear(W, scale=W_scale, zero_point=W_zp, dtype=torch.qint8)
        b_q = torch.quantize_linear(b, scale=X_scale * W_scale, zero_point=0, dtype=torch.qint32) if use_bias else None

        # Compare X_scale * W_scale * input_channels * X_value_max * W_value_max with
        # Y_scale * 255 (max for uint8).
        Y_scale = 125.1234
        Y_zp = 5

        # Reference quantized Linear operator
        Y_q_ref = qlinear_ref(X_q0, X_scale, X_zp, W_q0, W_scale, W_zp, b_q0, Y_scale, Y_zp)
        if use_relu:
            Y_q_ref[Y_q_ref < Y_zp] = Y_zp

        # Weight prepacking operator for quantized Linear
        W_prepack = qlinear_prepack(W_q)
        # Quantized Linear operator with prepacked weight
        Y_q = qlinear(X_q, W_prepack, b_q, Y_scale, Y_zp)

        # Y_q_ref_real = _dequantize(Y_q_ref, Y_scale, Y_zp)
        # Y_q_real = Y_q.dequantize()

        # Assert equal
        np.testing.assert_equal(Y_q_ref, Y_q.int_repr().numpy())

        # Reference quantized result from PyTorch Linear operator
        W_fp32 = W_q.dequantize().to(dtype=torch.float)
        X_fp32 = X_q.dequantize().to(dtype=torch.float)
        b_fp32 = b_q.dequantize().to(dtype=torch.float) if use_bias else None
        Y_fp32_ref = F.linear(X_fp32, W_fp32, b_fp32)
        if use_relu:
            Y_fp32_ref[Y_fp32_ref < 0.0] = 0.0
        Y_q_ref2 = torch.quantize_linear(Y_fp32_ref, Y_scale, Y_zp, torch.quint8)

        # Assert equal
        np.testing.assert_equal(Y_q_ref2.int_repr().numpy(), Y_q.int_repr().numpy())

    """Tests the correctness of the quantized::fbgemm_linear_unpack op."""
    @given(W=hu.tensor(shapes=hu.array_shapes(2, 2,),
                       qparams=hu.qparams(dtypes=torch.qint8)))
    def test_qlinear_unpack(self, W):
        W, (W_scale, W_zp, torch_type) = W
        qlinear_prepack = torch.ops.quantized.fbgemm_linear_prepack
        qlinear_unpack = torch.ops.quantized.fbgemm_linear_unpack

        W = torch.from_numpy(W)
        W_q = torch.quantize_linear(W, scale=W_scale, zero_point=W_zp,
                                    dtype=torch_type)

        # Weight prepacking operator for quantized Linear
        W_prepack = qlinear_prepack(W_q)
        # Weight unpack operator for quantized Linear (Used for serialization)
        W_q_origin = qlinear_unpack(W_prepack)

        # Assert equal
        np.testing.assert_equal(W_q.int_repr(), W_q_origin.int_repr().numpy())
        np.testing.assert_equal(W_q.q_scale(), W_q_origin.q_scale())
        np.testing.assert_equal(W_q.q_zero_point(), W_q_origin.q_zero_point())


@unittest.skipIf(
    TEST_WITH_UBSAN or not torch.fbgemm_is_cpu_supported(),
    " Quantized convolution requires FBGEMM. FBGEMM does not play"
    " well with UBSAN at the moment, so we skip the test if"
    " we are in a UBSAN environment.",
)
class TestQuantizedConv(unittest.TestCase):
    """Tests the correctness of quantized convolution op."""
    @given(batch_size=st.integers(1, 3),
           input_channels_per_group=st.sampled_from([2, 4, 5, 8, 16, 32]),
           height=st.integers(10, 16),
           width=st.integers(7, 14),
           output_channels_per_group=st.sampled_from([2, 4, 5, 8, 16, 32]),
           groups=st.integers(1, 3),
           kernel_h=st.integers(1, 7),
           kernel_w=st.integers(1, 7),
           stride_h=st.integers(1, 2),
           stride_w=st.integers(1, 2),
           pad_h=st.integers(0, 2),
           pad_w=st.integers(0, 2),
           dilation=st.integers(1, 1),
           use_bias=st.booleans())
    def test_qconv(
            self,
            batch_size,
            input_channels_per_group,
            height,
            width,
            output_channels_per_group,
            groups,
            kernel_h,
            kernel_w,
            stride_h,
            stride_w,
            pad_h,
            pad_w,
            dilation,
            use_bias
    ):

        qconv = torch.ops.quantized.fbgemm_conv2d
        qconv_prepack = torch.ops.quantized.fbgemm_conv_prepack

        # C
        input_channels = input_channels_per_group * groups
        # K
        output_channels = output_channels_per_group * groups

        dilation_h = dilation_w = dilation

        # For testing, we use small values for weights and for activations so that no overflow occurs
        # in vpmaddubsw instruction. If the overflow occurs in qconv implementation and if there is no overflow
        # in reference we can't exactly match the results with reference.
        # Please see the comment in qconv implementation file (aten/src/ATen/native/quantized/cpu/qconv.cpp)
        # for more details.
        W_value_min = -5
        W_value_max = 5

        # the operator expects them in the format (output_channels, input_channels/groups, kernel_h, kernel_w)
        W_init = torch.from_numpy(
            np.random.randint(
                W_value_min,
                W_value_max,
                (output_channels, int(input_channels / groups), kernel_h, kernel_w)),
        )


        b_init = torch.from_numpy(np.random.randint(0, 10, (output_channels,)))

        # Existing floating point conv operator
        conv_op = torch.nn.Conv2d(
            input_channels,
            output_channels,
            (kernel_h, kernel_w),
            (stride_h, stride_w),
            (pad_h, pad_w),
            (dilation_h, dilation_w),
            groups,
        )

        # assign the weights
        conv_op.weight = torch.nn.Parameter(
            W_init.to(dtype=torch.float), requires_grad=False
        )
        conv_op.bias = torch.nn.Parameter(
            b_init.to(dtype=torch.float), requires_grad=False
        ) if use_bias else None

        X_value_min = 0
        X_value_max = 4
        X_init = torch.from_numpy(np.random.randint(
            X_value_min, X_value_max, (batch_size, input_channels, height, width)))

        # run on an input tensor
        result_ref = conv_op(X_init.to(dtype=torch.float))

        # reformat X_init and W_init in the required format by conv operator
        # NCHW -> NHWC
        X_NHWC = X_init.permute([0, 2, 3, 1]).contiguous()
        # K(C/G)RS -> KRS(C/G)
        W_KRSC = W_init.permute([0, 2, 3, 1]).contiguous()

        X_scale = 1.5
        # Currently only 0 as zero point is supported.
        X_zero_point = 0
        X = X_scale * (X_NHWC - X_zero_point).to(dtype=torch.float)

        W_scale = 2.5
        W_zero_point = 0
        W = W_scale * (W_KRSC - W_zero_point).to(dtype=torch.float)

        b = X_scale * W_scale * (b_init - 0).to(dtype=torch.float)

        X_q = torch.quantize_linear(X, scale=X_scale, zero_point=X_zero_point, dtype=torch.quint8)
        W_q = torch.quantize_linear(W, scale=W_scale, zero_point=W_zero_point, dtype=torch.qint8)
        b_q = torch.quantize_linear(b, scale=X_scale * W_scale, zero_point=0, dtype=torch.qint32) if use_bias else None

        W_prepack = qconv_prepack(W_q, groups)
        Y_scale = 7.3
        Y_zero_point = 5

        Y_q = qconv(
            X_q,
            W_prepack,
            b_q,
            [stride_h, stride_w],  # stride
            [pad_h, pad_w],  # padding
            [dilation_h, dilation_w],  # dilation
            groups,  # groups
            Y_scale,
            Y_zero_point,
        )

        result_NHWK = result_ref.permute([0, 2, 3, 1])
        result_q = _requantize(
            result_NHWK.numpy(), X_scale * W_scale / Y_scale, Y_zero_point
        )

        # Make sure the results match
        np.testing.assert_equal(result_q, Y_q.int_repr().numpy())

    """Tests the correctness of the quantized::fbgemm_qconv_unpack op."""
    @given(W=hu.tensor(shapes=hu.array_shapes(4, 4,),
                       qparams=hu.qparams(dtypes=torch.qint8,
                                          zero_point_min=0,
                                          zero_point_max=0)))
    def test_qconv_unpack(self, W):
        W, (W_scale, W_zp, torch_type) = W
        qconv_prepack = torch.ops.quantized.fbgemm_conv_prepack
        qconv_unpack = torch.ops.quantized.fbgemm_conv_unpack

        # Orig tensor is assumed to be in K(C/G)RS format
        W = torch.from_numpy(W)
        # K(C/G)RS -> KRS(C/G)
        W_KRSC = W.permute([0, 2, 3, 1]).contiguous()
        W_q = torch.quantize_linear(W_KRSC, scale=W_scale, zero_point=W_zp, dtype=torch_type)

        # Pack weights using weight packing operator
        W_packed = qconv_prepack(W_q, 1)
        # Unpack weights weight unpacking operator (Used for serialization)
        W_unpacked = qconv_unpack(W_packed)

        # Assert equal
        np.testing.assert_equal(W_q.int_repr().numpy(), W_unpacked.int_repr().numpy())
        np.testing.assert_equal(W_q.q_scale(), W_unpacked.q_scale())
        np.testing.assert_equal(W_q.q_zero_point(), W_unpacked.q_zero_point())


@unittest.skipIf(IS_WINDOWS, "QNNPACK has not been built for Windows")
@unittest.skipIf(IS_PPC, "QNNPACK is not currently supported on ppc64le")
@unittest.skipIf(TEST_WITH_UBSAN,
                 "QNNPACK does not play well with UBSAN at the moment,"
                 " so we skip the test if we are in a UBSAN environment.")
class TestQNNPackOps(TestCase):
    """Tests the correctness of the quantized::qnnpack_relu op."""
    @given(X=hu.tensor(shapes=hu.array_shapes(1, 5, 1, 5),
                       qparams=hu.qparams(dtypes=torch.quint8,
                                          zero_point_min=0,
                                          zero_point_max=0)))
    def test_qnnpack_relu(self, X):
        X, (scale, zero_point, torch_type) = X
        relu = torch.ops.quantized.qnnpack_relu

        X = torch.from_numpy(X)
        Y = X.clone()

        qX = torch.quantize_linear(X, scale=scale, zero_point=zero_point, dtype=torch_type)
        qY_hat = relu(qX)

        Y[Y < 0] = 0
        qY = torch.quantize_linear(Y, scale=scale, zero_point=zero_point, dtype=torch_type)
        self.assertEqual(qY, qY_hat)

    """Tests the correctness of the quantized::qnnpack_linear op."""
    @given(output_channels=st.sampled_from([2, 4, 5, 8, 16, 32]),
           X=hu.tensor(shapes=hu.array_shapes(2, 3, 8, 15),
                       qparams=hu.qparams(dtypes=torch.quint8)))
    def test_qnnpack_linear(self, output_channels, X):
        X, (X_scale, X_zp, torch_type) = X
        qmin = torch.iinfo(torch_type).min
        qmax = torch.iinfo(torch_type).max

        input_channels = X.shape[X.ndim - 1]

        input_rows = 1

        for x in range(X.ndim - 1):
            input_rows *= X.shape[x]

        qnnpack_linear = torch.ops.quantized.qnnpack_linear

        X_q0 = np.round(X * (qmin - qmax) + qmin).astype(np.uint8)

        W_scale = 0.4
        W_zp = 0
        W_value_min = 0
        W_value_max = 255
        W_q0 = np.round(
            np.random.rand(output_channels, input_channels)
            * (W_value_max - W_value_min)
            + W_value_min
        ).astype(np.uint8)

        b_value_min = -10
        b_value_max = 10
        b_q0 = np.round(
            np.random.rand(output_channels) * (b_value_max - b_value_min) + b_value_min
        ).astype(np.int32)

        X_scale = 10
        X_zp = 0
        X = torch.from_numpy(_dequantize(X_q0, X_scale, X_zp)).to(dtype=torch.float)
        W = torch.from_numpy(_dequantize(W_q0, W_scale, W_zp)).to(dtype=torch.float)
        b = torch.from_numpy(_dequantize(b_q0, X_scale * W_scale, 0)).to(dtype=torch.float)

        X_q = torch.quantize_linear(X, scale=X_scale, zero_point=X_zp, dtype=torch.quint8)
        W_q = torch.quantize_linear(W, scale=W_scale, zero_point=W_zp, dtype=torch.quint8)
        b_q = torch.quantize_linear(b, scale=X_scale * W_scale, zero_point=0, dtype=torch.qint32)

        Y_scale = 5.4  # This makes sure that the max output value does not exceed 255.
        Y_zp = 0

        # Reference quantized Linear operator
        Y_q_ref = qlinear_ref(X_q0, X_scale, X_zp, W_q0, W_scale, W_zp, b_q0, Y_scale, Y_zp)
        Y_q_ref_float = _dequantize(Y_q_ref, Y_scale, Y_zp)

        # Quantized linear operator
        Y_q = qnnpack_linear(X_q, W_q, b_q, Y_scale, Y_zp)

        # Assert equal
        np.testing.assert_array_almost_equal(Y_q_ref_float, Y_q.dequantize().numpy(), decimal=4)

        # Reference quantized result from PyTorch Linear operator

        W_fp32 = W_q.dequantize().to(dtype=torch.float)
        X_fp32 = X_q.dequantize().to(dtype=torch.float)
        b_fp32 = b_q.dequantize().to(dtype=torch.float)
        Y_fp32_ref = F.linear(X_fp32, W_fp32, b_fp32)
        Y_fp32_ref = Y_fp32_ref.view(-1, output_channels)
        Y_q_ref2 = torch.quantize_linear(Y_fp32_ref, Y_scale, Y_zp, torch.quint8)

        # Assert equal
        np.testing.assert_array_almost_equal(Y_q_ref2.dequantize().numpy(), Y_q.dequantize().numpy(), decimal=4)

if __name__ == "__main__":
    run_tests()<|MERGE_RESOLUTION|>--- conflicted
+++ resolved
@@ -12,13 +12,8 @@
 from hypothesis import strategies as st
 import hypothesis_utils as hu
 
-<<<<<<< HEAD
-from common_utils import TEST_WITH_UBSAN, TestCase, run_tests, IS_WINDOWS
+from common_utils import TEST_WITH_UBSAN, TestCase, run_tests, IS_WINDOWS, IS_PPC
 from common_quantized import _quantize, _dequantize, _requantize, _calculate_dynamic_qparams
-=======
-from common_utils import TEST_WITH_UBSAN, TestCase, run_tests, IS_WINDOWS, IS_PPC
-from common_quantized import _quantize, _dequantize, _requantize
->>>>>>> fba325be
 
 
 # Make sure we won't have overflows from vpmaddubsw instruction used in FBGEMM.
