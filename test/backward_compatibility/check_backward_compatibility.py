--- conflicted
+++ resolved
@@ -121,8 +121,6 @@
     ('_xnnpack::conv2d_prepack', datetime.date(2020, 4, 2)),
     ('_xnnpack::linear_packed', datetime.date(2020, 4, 2)),
     ('_xnnpack::linear_prepack', datetime.date(2020, 4, 2)),
-<<<<<<< HEAD
-=======
     ('_aten', datetime.date(2020, 4, 15)),
 ]
 
@@ -131,7 +129,6 @@
 # Add new schemas that will fail the nightly here
 dont_parse_list = [
     ("prim::id", datetime.date(2020, 4, 1)),
->>>>>>> 3622e1c9
 ]
 
 
