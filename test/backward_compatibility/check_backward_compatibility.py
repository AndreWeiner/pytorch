from __future__ import absolute_import, division, print_function, unicode_literals

import argparse
import datetime
import re
import sys
import torch
from torch._C import parse_schema


# The date specifies how long the whitelist exclusion should apply to.
#
#   - If we NEVER give BC guarantee for an operator, you can put the
#     date arbitrarily far in the future.
#   - Otherwise, pick a date that is far enough in the future that you
#     believe you can land your diff before then.
#
# Whitelist entries can be removed after the date listed on them passes.
white_list = [
    ('c10_experimental', datetime.date(2222, 1, 1)),
    # We export some functions and classes for test_jit.py directly from libtorch.so,
    # it's not important to have BC for them
    ('_TorchScriptTesting.*', datetime.date(9999, 1, 1)),
    ('aten::append*', datetime.date(2020, 4, 15)),
    ('aten::real*', datetime.date(2020, 4, 15)),
    ('aten::imag*', datetime.date(2020, 4, 15)),
    ('aten::quantize_per_tensor', datetime.date(2020, 4, 15)),
    ('aten::index_put', datetime.date(2020, 4, 10)),
    ('aten::index', datetime.date(2020, 4, 10)),
    ('aten::_index_put_impl', datetime.date(2020, 4, 10)),
    ('aten::index_put_', datetime.date(2020, 4, 10)),
<<<<<<< HEAD
    ('quantized::batch_norm', datetime.date(2020, 4, 20)),
=======
    ('aten::quantize_per_tensor', datetime.date(2020, 4, 15)),
    ('aten::requires_grad_', datetime.date(2020, 4, 30)),
>>>>>>> 0035aeef
]


# The nightly will fail to parse newly added syntax to schema declarations
# Add new schemas that will fail the nightly here
dont_parse_list = [
]


def white_listed(schema, white_list):
    for item in white_list:
        if item[1] < datetime.date.today():
            continue
        regexp = re.compile(item[0])
        if regexp.search(schema.name):
            return True
    return False


def dont_parse(schema_line):
    for item in dont_parse_list:
        if item[1] < datetime.date.today():
            continue
        regexp = re.compile(item[0])
        if regexp.search(schema_line):
            return True
    return False


def check_bc(new_schema_dict):
    existing_schemas = torch._C._jit_get_all_schemas()
    is_bc = True
    broken_ops = []
    for existing_schema in existing_schemas:
        if white_listed(existing_schema, white_list):
            print("Black list, skipping schema: ", str(existing_schema))
            continue
        print("processing existing schema: ", str(existing_schema))
        new_schemas = new_schema_dict.get(existing_schema.name, [])
        found = False
        for new_schema in new_schemas:
            if new_schema.is_backward_compatible_with(existing_schema):
                found = True
                break
        if not found:
            print('Can NOT find backward compatible schemas after changes '
                  'for schema {} from the following candidates:\n[\n{}\n]'
                  .format(
                      str(existing_schema),
                      "\n\t".join(str(s) for s in new_schemas)))
            # TODO Print out more details about why candidates don't match.
            broken_ops.append(str(existing_schema))
            is_bc = False
    if is_bc:
        print('Found backward compatible schemas for all existing schemas')
    else:
        print('The PR is introducing backward incompatible changes to the '
              'operator library. Please contact PyTorch team to confirm '
              'whether this change is wanted or not. \n\nBroken ops: '
              '[\n\t{}\n]'.format("\n\t".join(broken_ops)))
    return is_bc


if __name__ == '__main__':
    parser = argparse.ArgumentParser(description='Process some integers.')
    parser.add_argument(
        '--new-schemas',
        help='filename to load new schemas',
        type=str,
        default='schemas.txt')
    args = parser.parse_args()
    new_schema_dict = dict()
    with open(args.new_schemas, 'r') as f:
        while True:
            line = f.readline()
            if not line:
                break
            if dont_parse(line.strip()):
                print("Not parsing schema line: ", line.strip())
                continue
            s = parse_schema(line.strip())
            slist = new_schema_dict.get(s.name, [])
            slist.append(s)
            new_schema_dict[s.name] = slist

    if not check_bc(new_schema_dict):
        sys.exit(1)<|MERGE_RESOLUTION|>--- conflicted
+++ resolved
@@ -29,12 +29,9 @@
     ('aten::index', datetime.date(2020, 4, 10)),
     ('aten::_index_put_impl', datetime.date(2020, 4, 10)),
     ('aten::index_put_', datetime.date(2020, 4, 10)),
-<<<<<<< HEAD
-    ('quantized::batch_norm', datetime.date(2020, 4, 20)),
-=======
     ('aten::quantize_per_tensor', datetime.date(2020, 4, 15)),
     ('aten::requires_grad_', datetime.date(2020, 4, 30)),
->>>>>>> 0035aeef
+    ('quantized::batch_norm', datetime.date(2020, 4, 20)),
 ]
 
 
